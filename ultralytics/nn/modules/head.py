# Ultralytics 🚀 AGPL-3.0 License - https://ultralytics.com/license
"""Model head modules."""

import copy
import math
<<<<<<< HEAD
from typing import Tuple

import torch
from torch import Tensor, Value, nn
from torch.nn import init, functional as F
=======
from typing import List, Optional, Tuple, Union

import torch
import torch.nn as nn
import torch.nn.functional as F
from torch.nn.init import constant_, xavier_uniform_
>>>>>>> 6b120466

from ultralytics.utils.tal import TORCH_1_10, dist2bbox, dist2rbox, make_anchors
from ultralytics.utils.torch_utils import fuse_conv_and_bn, smart_inference_mode

from .block import DFL, SAVPE, BNContrastiveHead, ContrastiveHead, Proto, Residual, SwiGLUFFN
from .conv import Conv, DWConv
from .transformer import MLP, DeformableTransformerDecoder, DeformableTransformerDecoderLayer
from .utils import bias_init_with_prob, linear_init

__all__ = "Detect", "Segment", "Pose", "Classify", "OBB", "RTDETRDecoder", "v10Detect", "YOLOEDetect", "YOLOESegment"


class Detect(nn.Module):
    """
    YOLO Detect head for object detection models.

    This class implements the detection head used in YOLO models for predicting bounding boxes and class probabilities.
    It supports both training and inference modes, with optional end-to-end detection capabilities.

    Attributes:
        dynamic (bool): Force grid reconstruction.
        export (bool): Export mode flag.
        format (str): Export format.
        end2end (bool): End-to-end detection mode.
        max_det (int): Maximum detections per image.
        shape (tuple): Input shape.
        anchors (torch.Tensor): Anchor points.
        strides (torch.Tensor): Feature map strides.
        legacy (bool): Backward compatibility for v3/v5/v8/v9 models.
        xyxy (bool): Output format, xyxy or xywh.
        nc (int): Number of classes.
        nl (int): Number of detection layers.
        reg_max (int): DFL channels.
        no (int): Number of outputs per anchor.
        stride (torch.Tensor): Strides computed during build.
        cv2 (nn.ModuleList): Convolution layers for box regression.
        cv3 (nn.ModuleList): Convolution layers for classification.
        dfl (nn.Module): Distribution Focal Loss layer.
        one2one_cv2 (nn.ModuleList): One-to-one convolution layers for box regression.
        one2one_cv3 (nn.ModuleList): One-to-one convolution layers for classification.

    Methods:
        forward: Perform forward pass and return predictions.
        forward_end2end: Perform forward pass for end-to-end detection.
        bias_init: Initialize detection head biases.
        decode_bboxes: Decode bounding boxes from predictions.
        postprocess: Post-process model predictions.

    Examples:
        Create a detection head for 80 classes
        >>> detect = Detect(nc=80, ch=(256, 512, 1024))
        >>> x = [torch.randn(1, 256, 80, 80), torch.randn(1, 512, 40, 40), torch.randn(1, 1024, 20, 20)]
        >>> outputs = detect(x)
    """

    dynamic = False  # force grid reconstruction
    export = False  # export mode
    format = None  # export format
    end2end = False  # end2end
    max_det = 300  # max_det
    shape = None
    anchors = torch.empty(0)  # init
    strides = torch.empty(0)  # init
    legacy = False  # backward compatibility for v3/v5/v8/v9 models
    xyxy = False  # xyxy or xywh output

    def __init__(self, nc: int = 80, ch: Tuple = ()):
        """
        Initialize the YOLO detection layer with specified number of classes and channels.

<<<<<<< HEAD
    def __init__(self, nc=80, ch=(), use_old_head=False):
        """Initializes the YOLOv8 detection layer with specified number of classes and channels."""
=======
        Args:
            nc (int): Number of classes.
            ch (tuple): Tuple of channel sizes from backbone feature maps.
        """
>>>>>>> 6b120466
        super().__init__()
        self.nc = nc  # number of classes
        self.nl = len(ch)  # number of detection layers
        self.reg_max = 16  # DFL channels (ch[0] // 16 to scale 4/8/12/16/20 for n/s/m/l/x)
        self.no = nc + self.reg_max * 4  # number of outputs per anchor
        self.stride = torch.zeros(self.nl)  # strides computed during build
        c2, c3 = max((16, ch[0] // 4, self.reg_max * 4)), max(ch[0], min(self.nc, 100))  # channels
        self.cv2 = nn.ModuleList(
            nn.Sequential(Conv(x, c2, 3), Conv(c2, c2, 3), nn.Conv2d(c2, 4 * self.reg_max, 1)) for x in ch
        )
        # YOLOv8.2.0 uses the old head structure, and starting with v8.3.0, the new head structure is used.
        if use_old_head:
            self.cv3 = nn.ModuleList(
                nn.Sequential(
                    Conv(x, c3, 3), Conv(c3, c3, 3), nn.Conv2d(c3, self.nc, 1)
                )
                for x in ch
            )
        else:
            self.cv3 = nn.ModuleList(
                nn.Sequential(
                    nn.Sequential(DWConv(x, x, 3), Conv(x, c3, 1)),
                    nn.Sequential(DWConv(c3, c3, 3), Conv(c3, c3, 1)),
                    nn.Conv2d(c3, self.nc, 1),
                )
                for x in ch
            )
        self.dfl = DFL(self.reg_max) if self.reg_max > 1 else nn.Identity()

        if self.end2end:
            self.one2one_cv2 = copy.deepcopy(self.cv2)
            self.one2one_cv3 = copy.deepcopy(self.cv3)

    def forward(self, x: List[torch.Tensor]) -> Union[List[torch.Tensor], Tuple]:
        """Concatenate and return predicted bounding boxes and class probabilities."""
        if self.end2end:
            return self.forward_end2end(x)

        for i in range(self.nl):
            x[i] = torch.cat((self.cv2[i](x[i]), self.cv3[i](x[i])), 1)
        if self.training:  # Training path
            return x
        y = self._inference(x)
        return y if self.export else (y, x)

    def forward_end2end(self, x: List[torch.Tensor]) -> Union[dict, Tuple]:
        """
        Perform forward pass of the v10Detect module.

        Args:
            x (List[torch.Tensor]): Input feature maps from different levels.

        Returns:
            outputs (dict | tuple): Training mode returns dict with one2many and one2one outputs.
                Inference mode returns processed detections or tuple with detections and raw outputs.
        """
        x_detach = [xi.detach() for xi in x]
        one2one = [
            torch.cat((self.one2one_cv2[i](x_detach[i]), self.one2one_cv3[i](x_detach[i])), 1) for i in range(self.nl)
        ]
        for i in range(self.nl):
            x[i] = torch.cat((self.cv2[i](x[i]), self.cv3[i](x[i])), 1)
        if self.training:  # Training path
            return {"one2many": x, "one2one": one2one}

        y = self._inference(one2one)
        y = self.postprocess(y.permute(0, 2, 1), self.max_det, self.nc)
        return y if self.export else (y, {"one2many": x, "one2one": one2one})

    def _inference(self, x: List[torch.Tensor]) -> torch.Tensor:
        """
        Decode predicted bounding boxes and class probabilities based on multiple-level feature maps.

        Args:
            x (List[torch.Tensor]): List of feature maps from different detection layers.

        Returns:
            (torch.Tensor): Concatenated tensor of decoded bounding boxes and class probabilities.
        """
        # Inference path
        shape = x[0].shape  # BCHW
        x_cat = torch.cat([xi.view(shape[0], self.no, -1) for xi in x], 2)
        if self.format != "imx" and (self.dynamic or self.shape != shape):
            self.anchors, self.strides = (x.transpose(0, 1) for x in make_anchors(x, self.stride, 0.5))
            self.shape = shape

        if self.export and self.format in {"saved_model", "pb", "tflite", "edgetpu", "tfjs"}:  # avoid TF FlexSplitV ops
            box = x_cat[:, : self.reg_max * 4]
            cls = x_cat[:, self.reg_max * 4 :]
        else:
            box, cls = x_cat.split((self.reg_max * 4, self.nc), 1)

        if self.export and self.format in {"tflite", "edgetpu"}:
            # Precompute normalization factor to increase numerical stability
            # See https://github.com/ultralytics/ultralytics/issues/7371
            grid_h = shape[2]
            grid_w = shape[3]
            grid_size = torch.tensor([grid_w, grid_h, grid_w, grid_h], device=box.device).reshape(1, 4, 1)
            norm = self.strides / (self.stride[0] * grid_size)
            dbox = self.decode_bboxes(self.dfl(box) * norm, self.anchors.unsqueeze(0) * norm[:, :2])
        elif self.export and self.format == "imx":
            dbox = self.decode_bboxes(
                self.dfl(box) * self.strides, self.anchors.unsqueeze(0) * self.strides, xywh=False
            )
            return dbox.transpose(1, 2), cls.sigmoid().permute(0, 2, 1)
        else:
            dbox = self.decode_bboxes(self.dfl(box), self.anchors.unsqueeze(0)) * self.strides

        return torch.cat((dbox, cls.sigmoid()), 1)

    def bias_init(self):
        """Initialize Detect() biases, WARNING: requires stride availability."""
        m = self  # self.model[-1]  # Detect() module
        # cf = torch.bincount(torch.tensor(np.concatenate(dataset.labels, 0)[:, 0]).long(), minlength=nc) + 1
        # ncf = math.log(0.6 / (m.nc - 0.999999)) if cf is None else torch.log(cf / cf.sum())  # nominal class frequency
        for a, b, s in zip(m.cv2, m.cv3, m.stride):  # from
            a[-1].bias.data[:] = 1.0  # box
            b[-1].bias.data[: m.nc] = math.log(5 / m.nc / (640 / s) ** 2)  # cls (.01 objects, 80 classes, 640 img)
        if self.end2end:
            for a, b, s in zip(m.one2one_cv2, m.one2one_cv3, m.stride):  # from
                a[-1].bias.data[:] = 1.0  # box
                b[-1].bias.data[: m.nc] = math.log(5 / m.nc / (640 / s) ** 2)  # cls (.01 objects, 80 classes, 640 img)

    def decode_bboxes(self, bboxes: torch.Tensor, anchors: torch.Tensor, xywh: bool = True) -> torch.Tensor:
        """Decode bounding boxes from predictions."""
        return dist2bbox(bboxes, anchors, xywh=xywh and not (self.end2end or self.xyxy), dim=1)

    @staticmethod
    def postprocess(preds: torch.Tensor, max_det: int, nc: int = 80) -> torch.Tensor:
        """
        Post-process YOLO model predictions.

        Args:
            preds (torch.Tensor): Raw predictions with shape (batch_size, num_anchors, 4 + nc) with last dimension
                format [x, y, w, h, class_probs].
            max_det (int): Maximum detections per image.
            nc (int, optional): Number of classes.

        Returns:
            (torch.Tensor): Processed predictions with shape (batch_size, min(max_det, num_anchors), 6) and last
                dimension format [x, y, w, h, max_class_prob, class_index].
        """
        batch_size, anchors, _ = preds.shape  # i.e. shape(16,8400,84)
        boxes, scores = preds.split([4, nc], dim=-1)
        index = scores.amax(dim=-1).topk(min(max_det, anchors))[1].unsqueeze(-1)
        boxes = boxes.gather(dim=1, index=index.repeat(1, 1, 4))
        scores = scores.gather(dim=1, index=index.repeat(1, 1, nc))
        scores, index = scores.flatten(1).topk(min(max_det, anchors))
        i = torch.arange(batch_size)[..., None]  # batch indices
        return torch.cat([boxes[i, index // nc], scores[..., None], (index % nc)[..., None].float()], dim=-1)


class Segment(Detect):
    """
    YOLO Segment head for segmentation models.

    This class extends the Detect head to include mask prediction capabilities for instance segmentation tasks.

    Attributes:
        nm (int): Number of masks.
        npr (int): Number of protos.
        proto (Proto): Prototype generation module.
        cv4 (nn.ModuleList): Convolution layers for mask coefficients.

    Methods:
        forward: Return model outputs and mask coefficients.

    Examples:
        Create a segmentation head
        >>> segment = Segment(nc=80, nm=32, npr=256, ch=(256, 512, 1024))
        >>> x = [torch.randn(1, 256, 80, 80), torch.randn(1, 512, 40, 40), torch.randn(1, 1024, 20, 20)]
        >>> outputs = segment(x)
    """

    def __init__(self, nc: int = 80, nm: int = 32, npr: int = 256, ch: Tuple = ()):
        """
        Initialize the YOLO model attributes such as the number of masks, prototypes, and the convolution layers.

        Args:
            nc (int): Number of classes.
            nm (int): Number of masks.
            npr (int): Number of protos.
            ch (tuple): Tuple of channel sizes from backbone feature maps.
        """
        super().__init__(nc, ch)
        self.nm = nm  # number of masks
        self.npr = npr  # number of protos
        self.proto = Proto(ch[0], self.npr, self.nm)  # protos

        c4 = max(ch[0] // 4, self.nm)
        self.cv4 = nn.ModuleList(nn.Sequential(Conv(x, c4, 3), Conv(c4, c4, 3), nn.Conv2d(c4, self.nm, 1)) for x in ch)

    def forward(self, x: List[torch.Tensor]) -> Union[Tuple, List[torch.Tensor]]:
        """Return model outputs and mask coefficients if training, otherwise return outputs and mask coefficients."""
        p = self.proto(x[0])  # mask protos
        bs = p.shape[0]  # batch size

        mc = torch.cat([self.cv4[i](x[i]).view(bs, self.nm, -1) for i in range(self.nl)], 2)  # mask coefficients
        x = Detect.forward(self, x)
        if self.training:
            return x, mc, p
        return (torch.cat([x, mc], 1), p) if self.export else (torch.cat([x[0], mc], 1), (x[1], mc, p))


class OBB(Detect):
    """
    YOLO OBB detection head for detection with rotation models.

    This class extends the Detect head to include oriented bounding box prediction with rotation angles.

    Attributes:
        ne (int): Number of extra parameters.
        cv4 (nn.ModuleList): Convolution layers for angle prediction.
        angle (torch.Tensor): Predicted rotation angles.

    Methods:
        forward: Concatenate and return predicted bounding boxes and class probabilities.
        decode_bboxes: Decode rotated bounding boxes.

    Examples:
        Create an OBB detection head
        >>> obb = OBB(nc=80, ne=1, ch=(256, 512, 1024))
        >>> x = [torch.randn(1, 256, 80, 80), torch.randn(1, 512, 40, 40), torch.randn(1, 1024, 20, 20)]
        >>> outputs = obb(x)
    """

    def __init__(self, nc: int = 80, ne: int = 1, ch: Tuple = ()):
        """
        Initialize OBB with number of classes `nc` and layer channels `ch`.

        Args:
            nc (int): Number of classes.
            ne (int): Number of extra parameters.
            ch (tuple): Tuple of channel sizes from backbone feature maps.
        """
        super().__init__(nc, ch)
        self.ne = ne  # number of extra parameters

        c4 = max(ch[0] // 4, self.ne)
        self.cv4 = nn.ModuleList(nn.Sequential(Conv(x, c4, 3), Conv(c4, c4, 3), nn.Conv2d(c4, self.ne, 1)) for x in ch)

    def forward(self, x: List[torch.Tensor]) -> Union[torch.Tensor, Tuple]:
        """Concatenate and return predicted bounding boxes and class probabilities."""
        bs = x[0].shape[0]  # batch size
        angle = torch.cat([self.cv4[i](x[i]).view(bs, self.ne, -1) for i in range(self.nl)], 2)  # OBB theta logits
        # NOTE: set `angle` as an attribute so that `decode_bboxes` could use it.
        angle = (angle.sigmoid() - 0.25) * math.pi  # [-pi/4, 3pi/4]
        # angle = angle.sigmoid() * math.pi / 2  # [0, pi/2]
        if not self.training:
            self.angle = angle
        x = Detect.forward(self, x)
        if self.training:
            return x, angle
        return torch.cat([x, angle], 1) if self.export else (torch.cat([x[0], angle], 1), (x[1], angle))

    def decode_bboxes(self, bboxes: torch.Tensor, anchors: torch.Tensor) -> torch.Tensor:
        """Decode rotated bounding boxes."""
        return dist2rbox(bboxes, self.angle, anchors, dim=1)


class Pose(Detect):
    """
    YOLO Pose head for keypoints models.

    This class extends the Detect head to include keypoint prediction capabilities for pose estimation tasks.

    Attributes:
        kpt_shape (tuple): Number of keypoints and dimensions (2 for x,y or 3 for x,y,visible).
        nk (int): Total number of keypoint values.
        cv4 (nn.ModuleList): Convolution layers for keypoint prediction.

    Methods:
        forward: Perform forward pass through YOLO model and return predictions.
        kpts_decode: Decode keypoints from predictions.

    Examples:
        Create a pose detection head
        >>> pose = Pose(nc=80, kpt_shape=(17, 3), ch=(256, 512, 1024))
        >>> x = [torch.randn(1, 256, 80, 80), torch.randn(1, 512, 40, 40), torch.randn(1, 1024, 20, 20)]
        >>> outputs = pose(x)
    """

    def __init__(self, nc: int = 80, kpt_shape: Tuple = (17, 3), ch: Tuple = ()):
        """
        Initialize YOLO network with default parameters and Convolutional Layers.

        Args:
            nc (int): Number of classes.
            kpt_shape (tuple): Number of keypoints, number of dims (2 for x,y or 3 for x,y,visible).
            ch (tuple): Tuple of channel sizes from backbone feature maps.
        """
        super().__init__(nc, ch)
        self.kpt_shape = kpt_shape  # number of keypoints, number of dims (2 for x,y or 3 for x,y,visible)
        self.nk = kpt_shape[0] * kpt_shape[1]  # number of keypoints total

        c4 = max(ch[0] // 4, self.nk)
        self.cv4 = nn.ModuleList(nn.Sequential(Conv(x, c4, 3), Conv(c4, c4, 3), nn.Conv2d(c4, self.nk, 1)) for x in ch)

    def forward(self, x: List[torch.Tensor]) -> Union[torch.Tensor, Tuple]:
        """Perform forward pass through YOLO model and return predictions."""
        bs = x[0].shape[0]  # batch size
        kpt = torch.cat([self.cv4[i](x[i]).view(bs, self.nk, -1) for i in range(self.nl)], -1)  # (bs, 17*3, h*w)
        x = Detect.forward(self, x)
        if self.training:
            return x, kpt
        pred_kpt = self.kpts_decode(bs, kpt)
        return torch.cat([x, pred_kpt], 1) if self.export else (torch.cat([x[0], pred_kpt], 1), (x[1], kpt))

    def kpts_decode(self, bs: int, kpts: torch.Tensor) -> torch.Tensor:
        """Decode keypoints from predictions."""
        ndim = self.kpt_shape[1]
        if self.export:
            if self.format in {
                "tflite",
                "edgetpu",
            }:  # required for TFLite export to avoid 'PLACEHOLDER_FOR_GREATER_OP_CODES' bug
                # Precompute normalization factor to increase numerical stability
                y = kpts.view(bs, *self.kpt_shape, -1)
                grid_h, grid_w = self.shape[2], self.shape[3]
                grid_size = torch.tensor([grid_w, grid_h], device=y.device).reshape(1, 2, 1)
                norm = self.strides / (self.stride[0] * grid_size)
                a = (y[:, :, :2] * 2.0 + (self.anchors - 0.5)) * norm
            else:
                # NCNN fix
                y = kpts.view(bs, *self.kpt_shape, -1)
                a = (y[:, :, :2] * 2.0 + (self.anchors - 0.5)) * self.strides
            if ndim == 3:
                a = torch.cat((a, y[:, :, 2:3].sigmoid()), 2)
            return a.view(bs, self.nk, -1)
        else:
            y = kpts.clone()
            if ndim == 3:
                y[:, 2::ndim] = y[:, 2::ndim].sigmoid()  # sigmoid (WARNING: inplace .sigmoid_() Apple MPS bug)
            y[:, 0::ndim] = (y[:, 0::ndim] * 2.0 + (self.anchors[0] - 0.5)) * self.strides
            y[:, 1::ndim] = (y[:, 1::ndim] * 2.0 + (self.anchors[1] - 0.5)) * self.strides
            return y


class Classify(nn.Module):
    """
    YOLO classification head, i.e. x(b,c1,20,20) to x(b,c2).

    This class implements a classification head that transforms feature maps into class predictions.

    Attributes:
        export (bool): Export mode flag.
        conv (Conv): Convolutional layer for feature transformation.
        pool (nn.AdaptiveAvgPool2d): Global average pooling layer.
        drop (nn.Dropout): Dropout layer for regularization.
        linear (nn.Linear): Linear layer for final classification.

    Methods:
        forward: Perform forward pass of the YOLO model on input image data.

    Examples:
        Create a classification head
        >>> classify = Classify(c1=1024, c2=1000)
        >>> x = torch.randn(1, 1024, 20, 20)
        >>> output = classify(x)
    """

    export = False  # export mode

    def __init__(self, c1: int, c2: int, k: int = 1, s: int = 1, p: Optional[int] = None, g: int = 1):
        """
        Initialize YOLO classification head to transform input tensor from (b,c1,20,20) to (b,c2) shape.

        Args:
            c1 (int): Number of input channels.
            c2 (int): Number of output classes.
            k (int, optional): Kernel size.
            s (int, optional): Stride.
            p (int, optional): Padding.
            g (int, optional): Groups.
        """
        super().__init__()
        c_ = 1280  # efficientnet_b0 size
        self.conv = Conv(c1, c_, k, s, p, g)
        self.pool = nn.AdaptiveAvgPool2d(1)  # to x(b,c_,1,1)
        self.drop = nn.Dropout(p=0.0, inplace=True)
        self.linear = nn.Linear(c_, c2)  # to x(b,c2)

    def forward(self, x: Union[List[torch.Tensor], torch.Tensor]) -> Union[torch.Tensor, Tuple]:
        """Perform forward pass of the YOLO model on input image data."""
        if isinstance(x, list):
            x = torch.cat(x, 1)
        x = self.linear(self.drop(self.pool(self.conv(x)).flatten(1)))
        if self.training:
            return x
        y = x.softmax(1)  # get final output
        return y if self.export else (y, x)


class WorldDetect(Detect):
    """
    Head for integrating YOLO detection models with semantic understanding from text embeddings.

    This class extends the standard Detect head to incorporate text embeddings for enhanced semantic understanding
    in object detection tasks.

    Attributes:
        cv3 (nn.ModuleList): Convolution layers for embedding features.
        cv4 (nn.ModuleList): Contrastive head layers for text-vision alignment.

    Methods:
        forward: Concatenate and return predicted bounding boxes and class probabilities.
        bias_init: Initialize detection head biases.

    Examples:
        Create a WorldDetect head
        >>> world_detect = WorldDetect(nc=80, embed=512, with_bn=False, ch=(256, 512, 1024))
        >>> x = [torch.randn(1, 256, 80, 80), torch.randn(1, 512, 40, 40), torch.randn(1, 1024, 20, 20)]
        >>> text = torch.randn(1, 80, 512)
        >>> outputs = world_detect(x, text)
    """

    def __init__(self, nc: int = 80, embed: int = 512, with_bn: bool = False, ch: Tuple = ()):
        """
        Initialize YOLO detection layer with nc classes and layer channels ch.

        Args:
            nc (int): Number of classes.
            embed (int): Embedding dimension.
            with_bn (bool): Whether to use batch normalization in contrastive head.
            ch (tuple): Tuple of channel sizes from backbone feature maps.
        """
        super().__init__(nc, ch)
        c3 = max(ch[0], min(self.nc, 100))
        self.cv3 = nn.ModuleList(nn.Sequential(Conv(x, c3, 3), Conv(c3, c3, 3), nn.Conv2d(c3, embed, 1)) for x in ch)
        self.cv4 = nn.ModuleList(BNContrastiveHead(embed) if with_bn else ContrastiveHead() for _ in ch)

    def forward(self, x: List[torch.Tensor], text: torch.Tensor) -> Union[List[torch.Tensor], Tuple]:
        """Concatenate and return predicted bounding boxes and class probabilities."""
        for i in range(self.nl):
            x[i] = torch.cat((self.cv2[i](x[i]), self.cv4[i](self.cv3[i](x[i]), text)), 1)
        if self.training:
            return x
        self.no = self.nc + self.reg_max * 4  # self.nc could be changed when inference with different texts
        y = self._inference(x)
        return y if self.export else (y, x)

    def bias_init(self):
        """Initialize Detect() biases, WARNING: requires stride availability."""
        m = self  # self.model[-1]  # Detect() module
        # cf = torch.bincount(torch.tensor(np.concatenate(dataset.labels, 0)[:, 0]).long(), minlength=nc) + 1
        # ncf = math.log(0.6 / (m.nc - 0.999999)) if cf is None else torch.log(cf / cf.sum())  # nominal class frequency
        for a, b, s in zip(m.cv2, m.cv3, m.stride):  # from
            a[-1].bias.data[:] = 1.0  # box
            # b[-1].bias.data[:] = math.log(5 / m.nc / (640 / s) ** 2)  # cls (.01 objects, 80 classes, 640 img)


class LRPCHead(nn.Module):
    """
    Lightweight Region Proposal and Classification Head for efficient object detection.

    This head combines region proposal filtering with classification to enable efficient detection with
    dynamic vocabulary support.

    Attributes:
        vocab (nn.Module): Vocabulary/classification layer.
        pf (nn.Module): Proposal filter module.
        loc (nn.Module): Localization module.
        enabled (bool): Whether the head is enabled.

    Methods:
        conv2linear: Convert a 1x1 convolutional layer to a linear layer.
        forward: Process classification and localization features to generate detection proposals.

    Examples:
        Create an LRPC head
        >>> vocab = nn.Conv2d(256, 80, 1)
        >>> pf = nn.Conv2d(256, 1, 1)
        >>> loc = nn.Conv2d(256, 4, 1)
        >>> head = LRPCHead(vocab, pf, loc, enabled=True)
    """

    def __init__(self, vocab: nn.Module, pf: nn.Module, loc: nn.Module, enabled: bool = True):
        """
        Initialize LRPCHead with vocabulary, proposal filter, and localization components.

        Args:
            vocab (nn.Module): Vocabulary/classification module.
            pf (nn.Module): Proposal filter module.
            loc (nn.Module): Localization module.
            enabled (bool): Whether to enable the head functionality.
        """
        super().__init__()
        self.vocab = self.conv2linear(vocab) if enabled else vocab
        self.pf = pf
        self.loc = loc
        self.enabled = enabled

    def conv2linear(self, conv: nn.Conv2d) -> nn.Linear:
        """Convert a 1x1 convolutional layer to a linear layer."""
        assert isinstance(conv, nn.Conv2d) and conv.kernel_size == (1, 1)
        linear = nn.Linear(conv.in_channels, conv.out_channels)
        linear.weight.data = conv.weight.view(conv.out_channels, -1).data
        linear.bias.data = conv.bias.data
        return linear

    def forward(self, cls_feat: torch.Tensor, loc_feat: torch.Tensor, conf: float) -> Tuple[Tuple, torch.Tensor]:
        """Process classification and localization features to generate detection proposals."""
        if self.enabled:
            pf_score = self.pf(cls_feat)[0, 0].flatten(0)
            mask = pf_score.sigmoid() > conf
            cls_feat = cls_feat.flatten(2).transpose(-1, -2)
            cls_feat = self.vocab(cls_feat[:, mask] if conf else cls_feat * mask.unsqueeze(-1).int())
            return (self.loc(loc_feat), cls_feat.transpose(-1, -2)), mask
        else:
            cls_feat = self.vocab(cls_feat)
            loc_feat = self.loc(loc_feat)
            return (loc_feat, cls_feat.flatten(2)), torch.ones(
                cls_feat.shape[2] * cls_feat.shape[3], device=cls_feat.device, dtype=torch.bool
            )


class YOLOEDetect(Detect):
    """
    Head for integrating YOLO detection models with semantic understanding from text embeddings.

    This class extends the standard Detect head to support text-guided detection with enhanced semantic understanding
    through text embeddings and visual prompt embeddings.

    Attributes:
        is_fused (bool): Whether the model is fused for inference.
        cv3 (nn.ModuleList): Convolution layers for embedding features.
        cv4 (nn.ModuleList): Contrastive head layers for text-vision alignment.
        reprta (Residual): Residual block for text prompt embeddings.
        savpe (SAVPE): Spatial-aware visual prompt embeddings module.
        embed (int): Embedding dimension.

    Methods:
        fuse: Fuse text features with model weights for efficient inference.
        get_tpe: Get text prompt embeddings with normalization.
        get_vpe: Get visual prompt embeddings with spatial awareness.
        forward_lrpc: Process features with fused text embeddings for prompt-free model.
        forward: Process features with class prompt embeddings to generate detections.
        bias_init: Initialize biases for detection heads.

    Examples:
        Create a YOLOEDetect head
        >>> yoloe_detect = YOLOEDetect(nc=80, embed=512, with_bn=True, ch=(256, 512, 1024))
        >>> x = [torch.randn(1, 256, 80, 80), torch.randn(1, 512, 40, 40), torch.randn(1, 1024, 20, 20)]
        >>> cls_pe = torch.randn(1, 80, 512)
        >>> outputs = yoloe_detect(x, cls_pe)
    """

    is_fused = False

    def __init__(self, nc: int = 80, embed: int = 512, with_bn: bool = False, ch: Tuple = ()):
        """
        Initialize YOLO detection layer with nc classes and layer channels ch.

        Args:
            nc (int): Number of classes.
            embed (int): Embedding dimension.
            with_bn (bool): Whether to use batch normalization in contrastive head.
            ch (tuple): Tuple of channel sizes from backbone feature maps.
        """
        super().__init__(nc, ch)
        c3 = max(ch[0], min(self.nc, 100))
        assert c3 <= embed
        assert with_bn is True
        self.cv3 = (
            nn.ModuleList(nn.Sequential(Conv(x, c3, 3), Conv(c3, c3, 3), nn.Conv2d(c3, embed, 1)) for x in ch)
            if self.legacy
            else nn.ModuleList(
                nn.Sequential(
                    nn.Sequential(DWConv(x, x, 3), Conv(x, c3, 1)),
                    nn.Sequential(DWConv(c3, c3, 3), Conv(c3, c3, 1)),
                    nn.Conv2d(c3, embed, 1),
                )
                for x in ch
            )
        )

        self.cv4 = nn.ModuleList(BNContrastiveHead(embed) if with_bn else ContrastiveHead() for _ in ch)

        self.reprta = Residual(SwiGLUFFN(embed, embed))
        self.savpe = SAVPE(ch, c3, embed)
        self.embed = embed

    @smart_inference_mode()
    def fuse(self, txt_feats: torch.Tensor):
        """Fuse text features with model weights for efficient inference."""
        if self.is_fused:
            return

        assert not self.training
        txt_feats = txt_feats.to(torch.float32).squeeze(0)
        for cls_head, bn_head in zip(self.cv3, self.cv4):
            assert isinstance(cls_head, nn.Sequential)
            assert isinstance(bn_head, BNContrastiveHead)
            conv = cls_head[-1]
            assert isinstance(conv, nn.Conv2d)
            logit_scale = bn_head.logit_scale
            bias = bn_head.bias
            norm = bn_head.norm

            t = txt_feats * logit_scale.exp()
            conv: nn.Conv2d = fuse_conv_and_bn(conv, norm)

            w = conv.weight.data.squeeze(-1).squeeze(-1)
            b = conv.bias.data

            w = t @ w
            b1 = (t @ b.reshape(-1).unsqueeze(-1)).squeeze(-1)
            b2 = torch.ones_like(b1) * bias

            conv = (
                nn.Conv2d(
                    conv.in_channels,
                    w.shape[0],
                    kernel_size=1,
                )
                .requires_grad_(False)
                .to(conv.weight.device)
            )

            conv.weight.data.copy_(w.unsqueeze(-1).unsqueeze(-1))
            conv.bias.data.copy_(b1 + b2)
            cls_head[-1] = conv

            bn_head.fuse()

        del self.reprta
        self.reprta = nn.Identity()
        self.is_fused = True

    def get_tpe(self, tpe: Optional[torch.Tensor]) -> Optional[torch.Tensor]:
        """Get text prompt embeddings with normalization."""
        return None if tpe is None else F.normalize(self.reprta(tpe), dim=-1, p=2)

    def get_vpe(self, x: List[torch.Tensor], vpe: torch.Tensor) -> torch.Tensor:
        """Get visual prompt embeddings with spatial awareness."""
        if vpe.shape[1] == 0:  # no visual prompt embeddings
            return torch.zeros(x[0].shape[0], 0, self.embed, device=x[0].device)
        if vpe.ndim == 4:  # (B, N, H, W)
            vpe = self.savpe(x, vpe)
        assert vpe.ndim == 3  # (B, N, D)
        return vpe

    def forward_lrpc(self, x: List[torch.Tensor], return_mask: bool = False) -> Union[torch.Tensor, Tuple]:
        """Process features with fused text embeddings to generate detections for prompt-free model."""
        masks = []
        assert self.is_fused, "Prompt-free inference requires model to be fused!"
        for i in range(self.nl):
            cls_feat = self.cv3[i](x[i])
            loc_feat = self.cv2[i](x[i])
            assert isinstance(self.lrpc[i], LRPCHead)
            x[i], mask = self.lrpc[i](
                cls_feat, loc_feat, 0 if self.export and not self.dynamic else getattr(self, "conf", 0.001)
            )
            masks.append(mask)
        shape = x[0][0].shape
        if self.dynamic or self.shape != shape:
            self.anchors, self.strides = (x.transpose(0, 1) for x in make_anchors([b[0] for b in x], self.stride, 0.5))
            self.shape = shape
        box = torch.cat([xi[0].view(shape[0], self.reg_max * 4, -1) for xi in x], 2)
        cls = torch.cat([xi[1] for xi in x], 2)

        if self.export and self.format in {"tflite", "edgetpu"}:
            # Precompute normalization factor to increase numerical stability
            # See https://github.com/ultralytics/ultralytics/issues/7371
            grid_h = shape[2]
            grid_w = shape[3]
            grid_size = torch.tensor([grid_w, grid_h, grid_w, grid_h], device=box.device).reshape(1, 4, 1)
            norm = self.strides / (self.stride[0] * grid_size)
            dbox = self.decode_bboxes(self.dfl(box) * norm, self.anchors.unsqueeze(0) * norm[:, :2])
        else:
            dbox = self.decode_bboxes(self.dfl(box), self.anchors.unsqueeze(0)) * self.strides

        mask = torch.cat(masks)
        y = torch.cat((dbox if self.export and not self.dynamic else dbox[..., mask], cls.sigmoid()), 1)

        if return_mask:
            return (y, mask) if self.export else ((y, x), mask)
        else:
            return y if self.export else (y, x)

    def forward(
        self, x: List[torch.Tensor], cls_pe: torch.Tensor, return_mask: bool = False
    ) -> Union[torch.Tensor, Tuple]:
        """Process features with class prompt embeddings to generate detections."""
        if hasattr(self, "lrpc"):  # for prompt-free inference
            return self.forward_lrpc(x, return_mask)
        for i in range(self.nl):
            x[i] = torch.cat((self.cv2[i](x[i]), self.cv4[i](self.cv3[i](x[i]), cls_pe)), 1)
        if self.training:
            return x
        self.no = self.nc + self.reg_max * 4  # self.nc could be changed when inference with different texts
        y = self._inference(x)
        return y if self.export else (y, x)

    def bias_init(self):
        """Initialize biases for detection heads."""
        m = self  # self.model[-1]  # Detect() module
        # cf = torch.bincount(torch.tensor(np.concatenate(dataset.labels, 0)[:, 0]).long(), minlength=nc) + 1
        # ncf = math.log(0.6 / (m.nc - 0.999999)) if cf is None else torch.log(cf / cf.sum())  # nominal class frequency
        for a, b, c, s in zip(m.cv2, m.cv3, m.cv4, m.stride):  # from
            a[-1].bias.data[:] = 1.0  # box
            # b[-1].bias.data[:] = math.log(5 / m.nc / (640 / s) ** 2)  # cls (.01 objects, 80 classes, 640 img)
            b[-1].bias.data[:] = 0.0
            c.bias.data[:] = math.log(5 / m.nc / (640 / s) ** 2)


class YOLOESegment(YOLOEDetect):
    """
    YOLO segmentation head with text embedding capabilities.

    This class extends YOLOEDetect to include mask prediction capabilities for instance segmentation tasks
    with text-guided semantic understanding.

    Attributes:
        nm (int): Number of masks.
        npr (int): Number of protos.
        proto (Proto): Prototype generation module.
        cv5 (nn.ModuleList): Convolution layers for mask coefficients.

    Methods:
        forward: Return model outputs and mask coefficients.

    Examples:
        Create a YOLOESegment head
        >>> yoloe_segment = YOLOESegment(nc=80, nm=32, npr=256, embed=512, with_bn=True, ch=(256, 512, 1024))
        >>> x = [torch.randn(1, 256, 80, 80), torch.randn(1, 512, 40, 40), torch.randn(1, 1024, 20, 20)]
        >>> text = torch.randn(1, 80, 512)
        >>> outputs = yoloe_segment(x, text)
    """

    def __init__(
        self, nc: int = 80, nm: int = 32, npr: int = 256, embed: int = 512, with_bn: bool = False, ch: Tuple = ()
    ):
        """
        Initialize YOLOESegment with class count, mask parameters, and embedding dimensions.

        Args:
            nc (int): Number of classes.
            nm (int): Number of masks.
            npr (int): Number of protos.
            embed (int): Embedding dimension.
            with_bn (bool): Whether to use batch normalization in contrastive head.
            ch (tuple): Tuple of channel sizes from backbone feature maps.
        """
        super().__init__(nc, embed, with_bn, ch)
        self.nm = nm
        self.npr = npr
        self.proto = Proto(ch[0], self.npr, self.nm)

        c5 = max(ch[0] // 4, self.nm)
        self.cv5 = nn.ModuleList(nn.Sequential(Conv(x, c5, 3), Conv(c5, c5, 3), nn.Conv2d(c5, self.nm, 1)) for x in ch)

    def forward(self, x: List[torch.Tensor], text: torch.Tensor) -> Union[Tuple, torch.Tensor]:
        """Return model outputs and mask coefficients if training, otherwise return outputs and mask coefficients."""
        p = self.proto(x[0])  # mask protos
        bs = p.shape[0]  # batch size

        mc = torch.cat([self.cv5[i](x[i]).view(bs, self.nm, -1) for i in range(self.nl)], 2)  # mask coefficients
        has_lrpc = hasattr(self, "lrpc")

        if not has_lrpc:
            x = YOLOEDetect.forward(self, x, text)
        else:
            x, mask = YOLOEDetect.forward(self, x, text, return_mask=True)

        if self.training:
            return x, mc, p

        if has_lrpc:
            mc = (mc * mask.int()) if self.export and not self.dynamic else mc[..., mask]

        return (torch.cat([x, mc], 1), p) if self.export else (torch.cat([x[0], mc], 1), (x[1], mc, p))


class RTDETRDecoder(nn.Module):
    """
    Real-Time Deformable Transformer Decoder (RTDETRDecoder) module for object detection.

    This decoder module utilizes Transformer architecture along with deformable convolutions to predict bounding boxes
    and class labels for objects in an image. It integrates features from multiple layers and runs through a series of
    Transformer decoder layers to output the final predictions.

    Attributes:
        export (bool): Export mode flag.
        hidden_dim (int): Dimension of hidden layers.
        nhead (int): Number of heads in multi-head attention.
        nl (int): Number of feature levels.
        nc (int): Number of classes.
        num_queries (int): Number of query points.
        num_decoder_layers (int): Number of decoder layers.
        input_proj (nn.ModuleList): Input projection layers for backbone features.
        decoder (DeformableTransformerDecoder): Transformer decoder module.
        denoising_class_embed (nn.Embedding): Class embeddings for denoising.
        num_denoising (int): Number of denoising queries.
        label_noise_ratio (float): Label noise ratio for training.
        box_noise_scale (float): Box noise scale for training.
        learnt_init_query (bool): Whether to learn initial query embeddings.
        tgt_embed (nn.Embedding): Target embeddings for queries.
        query_pos_head (MLP): Query position head.
        enc_output (nn.Sequential): Encoder output layers.
        enc_score_head (nn.Linear): Encoder score prediction head.
        enc_bbox_head (MLP): Encoder bbox prediction head.
        dec_score_head (nn.ModuleList): Decoder score prediction heads.
        dec_bbox_head (nn.ModuleList): Decoder bbox prediction heads.

    Methods:
        forward: Run forward pass and return bounding box and classification scores.

    Examples:
        Create an RTDETRDecoder
        >>> decoder = RTDETRDecoder(nc=80, ch=(512, 1024, 2048), hd=256, nq=300)
        >>> x = [torch.randn(1, 512, 64, 64), torch.randn(1, 1024, 32, 32), torch.randn(1, 2048, 16, 16)]
        >>> outputs = decoder(x)
    """

    export = False  # export mode

    def __init__(
        self,
        nc: int = 80,
        ch: Tuple = (512, 1024, 2048),
        hd: int = 256,  # hidden dim
        nq: int = 300,  # num queries
        ndp: int = 4,  # num decoder points
        nh: int = 8,  # num head
        ndl: int = 6,  # num decoder layers
        d_ffn: int = 1024,  # dim of feedforward
        dropout: float = 0.0,
        act: nn.Module = nn.ReLU(),
        eval_idx: int = -1,
        # Training args
        nd: int = 100,  # num denoising
        label_noise_ratio: float = 0.5,
        box_noise_scale: float = 1.0,
        learnt_init_query: bool = False,
    ):
        """
        Initialize the RTDETRDecoder module with the given parameters.

        Args:
            nc (int): Number of classes.
            ch (tuple): Channels in the backbone feature maps.
            hd (int): Dimension of hidden layers.
            nq (int): Number of query points.
            ndp (int): Number of decoder points.
            nh (int): Number of heads in multi-head attention.
            ndl (int): Number of decoder layers.
            d_ffn (int): Dimension of the feed-forward networks.
            dropout (float): Dropout rate.
            act (nn.Module): Activation function.
            eval_idx (int): Evaluation index.
            nd (int): Number of denoising.
            label_noise_ratio (float): Label noise ratio.
            box_noise_scale (float): Box noise scale.
            learnt_init_query (bool): Whether to learn initial query embeddings.
        """
        super().__init__()
        self.hidden_dim = hd
        self.nhead = nh
        self.nl = len(ch)  # num level
        self.nc = nc
        self.num_queries = nq
        self.num_decoder_layers = ndl

        # Backbone feature projection
        self.input_proj = nn.ModuleList(nn.Sequential(nn.Conv2d(x, hd, 1, bias=False), nn.BatchNorm2d(hd)) for x in ch)
        # NOTE: simplified version but it's not consistent with .pt weights.
        # self.input_proj = nn.ModuleList(Conv(x, hd, act=False) for x in ch)

        # Transformer module
        decoder_layer = DeformableTransformerDecoderLayer(hd, nh, d_ffn, dropout, act, self.nl, ndp)
        self.decoder = DeformableTransformerDecoder(hd, decoder_layer, ndl, eval_idx)

        # Denoising part
        self.denoising_class_embed = nn.Embedding(nc, hd)
        self.num_denoising = nd
        self.label_noise_ratio = label_noise_ratio
        self.box_noise_scale = box_noise_scale

        # Decoder embedding
        self.learnt_init_query = learnt_init_query
        if learnt_init_query:
            self.tgt_embed = nn.Embedding(nq, hd)
        self.query_pos_head = MLP(4, 2 * hd, hd, num_layers=2)

        # Encoder head
        self.enc_output = nn.Sequential(nn.Linear(hd, hd), nn.LayerNorm(hd))
        self.enc_score_head = nn.Linear(hd, nc)
        self.enc_bbox_head = MLP(hd, hd, 4, num_layers=3)

        # Decoder head
        self.dec_score_head = nn.ModuleList([nn.Linear(hd, nc) for _ in range(ndl)])
        self.dec_bbox_head = nn.ModuleList([MLP(hd, hd, 4, num_layers=3) for _ in range(ndl)])

        self._reset_parameters()

    def forward(self, x: List[torch.Tensor], batch: Optional[dict] = None) -> Union[Tuple, torch.Tensor]:
        """
        Run the forward pass of the module, returning bounding box and classification scores for the input.

        Args:
            x (List[torch.Tensor]): List of feature maps from the backbone.
            batch (dict, optional): Batch information for training.

        Returns:
            outputs (tuple | torch.Tensor): During training, returns a tuple of bounding boxes, scores, and other
                metadata. During inference, returns a tensor of shape (bs, 300, 4+nc) containing bounding boxes and
                class scores.
        """
        from ultralytics.models.utils.ops import get_cdn_group

        # Input projection and embedding
        feats, shapes = self._get_encoder_input(x)

        # Prepare denoising training
        dn_embed, dn_bbox, attn_mask, dn_meta = get_cdn_group(
            batch,
            self.nc,
            self.num_queries,
            self.denoising_class_embed.weight,
            self.num_denoising,
            self.label_noise_ratio,
            self.box_noise_scale,
            self.training,
        )

        embed, refer_bbox, enc_bboxes, enc_scores = self._get_decoder_input(feats, shapes, dn_embed, dn_bbox)

        # Decoder
        dec_bboxes, dec_scores = self.decoder(
            embed,
            refer_bbox,
            feats,
            shapes,
            self.dec_bbox_head,
            self.dec_score_head,
            self.query_pos_head,
            attn_mask=attn_mask,
        )
        x = dec_bboxes, dec_scores, enc_bboxes, enc_scores, dn_meta
        if self.training:
            return x
        # (bs, 300, 4+nc)
        y = torch.cat((dec_bboxes.squeeze(0), dec_scores.squeeze(0).sigmoid()), -1)
        return y if self.export else (y, x)

    def _generate_anchors(
        self,
        shapes: List[List[int]],
        grid_size: float = 0.05,
        dtype: torch.dtype = torch.float32,
        device: str = "cpu",
        eps: float = 1e-2,
    ) -> Tuple[torch.Tensor, torch.Tensor]:
        """
        Generate anchor bounding boxes for given shapes with specific grid size and validate them.

        Args:
            shapes (list): List of feature map shapes.
            grid_size (float, optional): Base size of grid cells.
            dtype (torch.dtype, optional): Data type for tensors.
            device (str, optional): Device to create tensors on.
            eps (float, optional): Small value for numerical stability.

        Returns:
            anchors (torch.Tensor): Generated anchor boxes.
            valid_mask (torch.Tensor): Valid mask for anchors.
        """
        anchors = []
        for i, (h, w) in enumerate(shapes):
            sy = torch.arange(end=h, dtype=dtype, device=device)
            sx = torch.arange(end=w, dtype=dtype, device=device)
            grid_y, grid_x = torch.meshgrid(sy, sx, indexing="ij") if TORCH_1_10 else torch.meshgrid(sy, sx)
            grid_xy = torch.stack([grid_x, grid_y], -1)  # (h, w, 2)

            valid_WH = torch.tensor([w, h], dtype=dtype, device=device)
            grid_xy = (grid_xy.unsqueeze(0) + 0.5) / valid_WH  # (1, h, w, 2)
            wh = torch.ones_like(grid_xy, dtype=dtype, device=device) * grid_size * (2.0**i)
            anchors.append(torch.cat([grid_xy, wh], -1).view(-1, h * w, 4))  # (1, h*w, 4)

        anchors = torch.cat(anchors, 1)  # (1, h*w*nl, 4)
        valid_mask = ((anchors > eps) & (anchors < 1 - eps)).all(-1, keepdim=True)  # 1, h*w*nl, 1
        anchors = torch.log(anchors / (1 - anchors))
        anchors = anchors.masked_fill(~valid_mask, float("inf"))
        return anchors, valid_mask

    def _get_encoder_input(self, x: List[torch.Tensor]) -> Tuple[torch.Tensor, List[List[int]]]:
        """
        Process and return encoder inputs by getting projection features from input and concatenating them.

        Args:
            x (List[torch.Tensor]): List of feature maps from the backbone.

        Returns:
            feats (torch.Tensor): Processed features.
            shapes (list): List of feature map shapes.
        """
        # Get projection features
        x = [self.input_proj[i](feat) for i, feat in enumerate(x)]
        # Get encoder inputs
        feats = []
        shapes = []
        for feat in x:
            h, w = feat.shape[2:]
            # [b, c, h, w] -> [b, h*w, c]
            feats.append(feat.flatten(2).permute(0, 2, 1))
            # [nl, 2]
            shapes.append([h, w])

        # [b, h*w, c]
        feats = torch.cat(feats, 1)
        return feats, shapes

    def _get_decoder_input(
        self,
        feats: torch.Tensor,
        shapes: List[List[int]],
        dn_embed: Optional[torch.Tensor] = None,
        dn_bbox: Optional[torch.Tensor] = None,
    ) -> Tuple[torch.Tensor, torch.Tensor, torch.Tensor, torch.Tensor]:
        """
        Generate and prepare the input required for the decoder from the provided features and shapes.

        Args:
            feats (torch.Tensor): Processed features from encoder.
            shapes (list): List of feature map shapes.
            dn_embed (torch.Tensor, optional): Denoising embeddings.
            dn_bbox (torch.Tensor, optional): Denoising bounding boxes.

        Returns:
            embeddings (torch.Tensor): Query embeddings for decoder.
            refer_bbox (torch.Tensor): Reference bounding boxes.
            enc_bboxes (torch.Tensor): Encoded bounding boxes.
            enc_scores (torch.Tensor): Encoded scores.
        """
        bs = feats.shape[0]
        # Prepare input for decoder
        anchors, valid_mask = self._generate_anchors(shapes, dtype=feats.dtype, device=feats.device)
        features = self.enc_output(valid_mask * feats)  # bs, h*w, 256

        enc_outputs_scores = self.enc_score_head(features)  # (bs, h*w, nc)

        # Query selection
        # (bs, num_queries)
        topk_ind = torch.topk(enc_outputs_scores.max(-1).values, self.num_queries, dim=1).indices.view(-1)
        # (bs, num_queries)
        batch_ind = torch.arange(end=bs, dtype=topk_ind.dtype).unsqueeze(-1).repeat(1, self.num_queries).view(-1)

        # (bs, num_queries, 256)
        top_k_features = features[batch_ind, topk_ind].view(bs, self.num_queries, -1)
        # (bs, num_queries, 4)
        top_k_anchors = anchors[:, topk_ind].view(bs, self.num_queries, -1)

        # Dynamic anchors + static content
        refer_bbox = self.enc_bbox_head(top_k_features) + top_k_anchors

        enc_bboxes = refer_bbox.sigmoid()
        if dn_bbox is not None:
            refer_bbox = torch.cat([dn_bbox, refer_bbox], 1)
        enc_scores = enc_outputs_scores[batch_ind, topk_ind].view(bs, self.num_queries, -1)

        embeddings = self.tgt_embed.weight.unsqueeze(0).repeat(bs, 1, 1) if self.learnt_init_query else top_k_features
        if self.training:
            refer_bbox = refer_bbox.detach()
            if not self.learnt_init_query:
                embeddings = embeddings.detach()
        if dn_embed is not None:
            embeddings = torch.cat([dn_embed, embeddings], 1)

        return embeddings, refer_bbox, enc_bboxes, enc_scores

    def _reset_parameters(self):
        """Initialize or reset the parameters of the model's various components with predefined weights and biases."""
        # Class and bbox head init
        bias_cls = bias_init_with_prob(0.01) / 80 * self.nc
        # NOTE: the weight initialization in `linear_init` would cause NaN when training with custom datasets.
        # linear_init(self.enc_score_head)
        init.constant_(self.enc_score_head.bias, bias_cls)
        init.constant_(self.enc_bbox_head.layers[-1].weight, 0.0)
        init.constant_(self.enc_bbox_head.layers[-1].bias, 0.0)
        for cls_, reg_ in zip(self.dec_score_head, self.dec_bbox_head):
            # linear_init(cls_)
            init.constant_(cls_.bias, bias_cls)
            init.constant_(reg_.layers[-1].weight, 0.0)
            init.constant_(reg_.layers[-1].bias, 0.0)

        linear_init(self.enc_output[0])
        init.xavier_uniform_(self.enc_output[0].weight)
        if self.learnt_init_query:
            init.xavier_uniform_(self.tgt_embed.weight)
        init.xavier_uniform_(self.query_pos_head.layers[0].weight)
        init.xavier_uniform_(self.query_pos_head.layers[1].weight)
        for layer in self.input_proj:
            init.xavier_uniform_(layer[0].weight)


class v10Detect(Detect):
    """
    v10 Detection head from https://arxiv.org/pdf/2405.14458.

    This class implements the YOLOv10 detection head with dual-assignment training and consistent dual predictions
    for improved efficiency and performance.

    Attributes:
        end2end (bool): End-to-end detection mode.
        max_det (int): Maximum number of detections.
        cv3 (nn.ModuleList): Light classification head layers.
        one2one_cv3 (nn.ModuleList): One-to-one classification head layers.

    Methods:
        __init__: Initialize the v10Detect object with specified number of classes and input channels.
        forward: Perform forward pass of the v10Detect module.
        bias_init: Initialize biases of the Detect module.
        fuse: Remove the one2many head for inference optimization.

    Examples:
        Create a v10Detect head
        >>> v10_detect = v10Detect(nc=80, ch=(256, 512, 1024))
        >>> x = [torch.randn(1, 256, 80, 80), torch.randn(1, 512, 40, 40), torch.randn(1, 1024, 20, 20)]
        >>> outputs = v10_detect(x)
    """

    end2end = True

    def __init__(self, nc: int = 80, ch: Tuple = ()):
        """
        Initialize the v10Detect object with the specified number of classes and input channels.

        Args:
            nc (int): Number of classes.
            ch (tuple): Tuple of channel sizes from backbone feature maps.
        """
        super().__init__(nc, ch)
        c3 = max(ch[0], min(self.nc, 100))  # channels
        # Light cls head
        self.cv3 = nn.ModuleList(
            nn.Sequential(
                nn.Sequential(Conv(x, x, 3, g=x), Conv(x, c3, 1)),
                nn.Sequential(Conv(c3, c3, 3, g=c3), Conv(c3, c3, 1)),
                nn.Conv2d(c3, self.nc, 1),
            )
            for x in ch
        )
        self.one2one_cv3 = copy.deepcopy(self.cv3)

<<<<<<< HEAD

class EfficientNMS_TRT(torch.autograd.Function):
    """NMS block for YOLO-fused model for TensorRT."""

    @staticmethod
    def forward(ctx,
                boxes,
                scores,
                iou_threshold: float = 0.65,
                score_threshold: float = 0.25,
                max_output_boxes: float = 100,
                box_coding: int = 1,
                background_class: int = -1,
                score_activation: int = 0,
                class_agnostic: int = 1,
                plugin_version: str = '1',
    ) -> Tuple[Tensor, Tensor, Tensor, Tensor]:
        batch_size, num_boxes, num_classes = scores.shape
        num_dets = torch.randint(0, max_output_boxes, (batch_size, 1), dtype=torch.int32)
        det_boxes = torch.randn(batch_size, max_output_boxes, 4, dtype=torch.float32)
        det_scores = torch.randn(batch_size, max_output_boxes, dtype=torch.float32)
        det_classes = torch.randint(0, num_classes, (batch_size, max_output_boxes), dtype=torch.int32)

        return num_dets, det_boxes, det_scores, det_classes

    @staticmethod
    def symbolic(
        g,
        boxes,
        scores,
        iou_threshold: float = 0.65,
        score_threshold: float = 0.25,
        max_output_boxes: float = 100,
        box_coding: int = 1,
        background_class: int = -1,
        score_activation: int = 0,
        class_agnostic: int = 1,
        plugin_version: str = '1',
    ) -> Tuple[Value, Value, Value, Value]:
        return g.op(
            'TRT::EfficientNMS_TRT',
            boxes,
            scores,
            outputs=4,
            box_coding_i=box_coding,
            iou_threshold_f=iou_threshold,
            score_threshold_f=score_threshold,
            max_output_boxes_i=max_output_boxes,
            background_class_i=background_class,
            score_activation_i=score_activation,
            class_agnostic_i=class_agnostic,
            plugin_version_s=plugin_version,
        )


class EfficientRotatedNMS_TRT(torch.autograd.Function):
    """RotatedNMS block for YOLO-fused model for TensorRT."""

    @staticmethod
    def forward(
        ctx,
        boxes,
        scores,
        iou_threshold: float = 0.65,
        score_threshold: float = 0.25,
        max_output_boxes: float = 100,
        box_coding: int = 1,
        background_class: int = -1,
        score_activation: int = 0,
        class_agnostic: int = 1,
        plugin_version: str = '1',
    ) -> Tuple[Tensor, Tensor, Tensor, Tensor]:
        batch_size, num_boxes, num_classes = scores.shape
        num_dets = torch.randint(0, max_output_boxes, (batch_size, 1), dtype=torch.int32)
        det_boxes = torch.randn(batch_size, max_output_boxes, 5, dtype=torch.float32)
        det_scores = torch.randn(batch_size, max_output_boxes, dtype=torch.float32)
        det_classes = torch.randint(0, num_classes, (batch_size, max_output_boxes), dtype=torch.int32)

        return num_dets, det_boxes, det_scores, det_classes

    @staticmethod
    def symbolic(
        g,
        boxes,
        scores,
        iou_threshold: float = 0.65,
        score_threshold: float = 0.25,
        max_output_boxes: float = 100,
        box_coding: int = 1,
        background_class: int = -1,
        score_activation: int = 0,
        class_agnostic: int = 1,
        plugin_version: str = '1',
    ) -> Tuple[Value, Value, Value, Value]:
        return g.op(
            'TRT::EfficientRotatedNMS_TRT',
            boxes,
            scores,
            outputs=4,
            box_coding_i=box_coding,
            iou_threshold_f=iou_threshold,
            score_threshold_f=score_threshold,
            max_output_boxes_i=max_output_boxes,
            background_class_i=background_class,
            score_activation_i=score_activation,
            class_agnostic_i=class_agnostic,
            plugin_version_s=plugin_version,
        )


class EfficientIdxNMS_TRT(torch.autograd.Function):
    """NMS with Index block for YOLO-fused model for TensorRT."""

    @staticmethod
    def forward(
        ctx,
        boxes,
        scores,
        iou_threshold: float = 0.65,
        score_threshold: float = 0.25,
        max_output_boxes: float = 100,
        box_coding: int = 1,
        background_class: int = -1,
        score_activation: int = 0,
        class_agnostic: int = 1,
        plugin_version: str = '1',
    ) -> Tuple[Tensor, Tensor, Tensor, Tensor, Tensor]:
        batch_size, num_boxes, num_classes = scores.shape
        num_dets = torch.randint(0, max_output_boxes, (batch_size, 1), dtype=torch.int32)
        det_boxes = torch.randn(batch_size, max_output_boxes, 4, dtype=torch.float32)
        det_scores = torch.randn(batch_size, max_output_boxes, dtype=torch.float32)
        det_classes = torch.randint(0, num_classes, (batch_size, max_output_boxes), dtype=torch.int32)
        det_indices = torch.randint(0, num_boxes, (batch_size, max_output_boxes), dtype=torch.int32)

        return num_dets, det_boxes, det_scores, det_classes, det_indices

    @staticmethod
    def symbolic(
        g,
        boxes,
        scores,
        iou_threshold: float = 0.65,
        score_threshold: float = 0.25,
        max_output_boxes: float = 100,
        box_coding: int = 1,
        background_class: int = -1,
        score_activation: int = 0,
        class_agnostic: int = 1,
        plugin_version: str = '1',
    ) -> Tuple[Value, Value, Value, Value, Value]:
        return g.op(
            'TRT::EfficientIdxNMS_TRT',
            boxes,
            scores,
            outputs=5,
            box_coding_i=box_coding,
            iou_threshold_f=iou_threshold,
            score_threshold_f=score_threshold,
            max_output_boxes_i=max_output_boxes,
            background_class_i=background_class,
            score_activation_i=score_activation,
            class_agnostic_i=class_agnostic,
            plugin_version_s=plugin_version,
        )


class Detect_ENMS(Detect):
    """Ultralytics Detect head for detection models."""

    max_det = 100
    iou_thres = 0.45
    conf_thres = 0.25

    def forward(self, x):
        """Concatenates and returns predicted bounding boxes and class probabilities."""
        if self.end2end:
            return self.forward_end2end(x)

        for i in range(self.nl):
            x[i] = torch.cat((self.cv2[i](x[i]), self.cv3[i](x[i])), 1)
        dbox, cls = self._inference(x)

        # Using transpose for compatibility with EfficientNMS_TRT
        return EfficientNMS_TRT.apply(
            dbox.transpose(1, 2),
            cls.transpose(1, 2),
            self.iou_thres,
            self.conf_thres,
            self.max_det,
        )

    def forward_end2end(self, x):
        """Performs forward pass of the v10Detect module."""
        x_detach = [xi.detach() for xi in x]
        one2one = [torch.cat((self.one2one_cv2[i](x_detach[i]), self.one2one_cv3[i](x_detach[i])), 1) for i in range(self.nl)]

        dbox, cls = self._inference(one2one)
        y = torch.cat((dbox, cls), 1)
        det_boxes, det_scores, det_classes = self.postprocess(y.permute(0, 2, 1), self.max_det, self.nc)
        num_dets = (det_scores >= self.conf_thres).sum(dim=1, keepdim=True).int()
        return num_dets, det_boxes, det_scores, det_classes

    def _inference(self, x):
        """Decode predicted bounding boxes and class probabilities based on multiple-level feature maps."""
        # Inference path
        shape = x[0].shape  # BCHW
        x_cat = torch.cat([xi.view(shape[0], self.no, -1) for xi in x], 2)
        if self.dynamic or self.shape != shape:
            self.anchors, self.strides = (x.transpose(0, 1) for x in make_anchors(x, self.stride, 0.5))
            self.shape = shape

        box, cls = x_cat.split((self.reg_max * 4, self.nc), 1)
        dbox = self.decode_bboxes(self.dfl(box), self.anchors.unsqueeze(0)) * self.strides

        return dbox, cls.sigmoid()

    @staticmethod
    def postprocess(preds: torch.Tensor, max_det: int, nc: int = 80):
        """
        Post-processes YOLO model predictions.

        Args:
            preds (torch.Tensor): Raw predictions with shape (batch_size, num_anchors, 4 + nc) with last dimension
                format [x, y, w, h, class_probs].
            max_det (int): Maximum detections per image.
            nc (int, optional): Number of classes. Default: 80.

        Returns:
            (torch.Tensor, torch.Tensor, torch.Tensor): Processed predictions with shapes:
                - boxes (torch.Tensor): Shape (batch_size * min(max_det, num_anchors), 4) with last dimension
                    format [x, y, w, h].
                - scores (torch.Tensor): Shape (batch_size * min(max_det, anchors),) with values representing
                    the max class probability for each detection.
                - class_index (torch.Tensor): Shape (batch_size * min(max_det, anchors),) with values representing
                    the index of the class with the max probability for each detection.
        """
        batch_size, anchors, _ = preds.shape  # i.e. shape(16,8400,84)
        boxes, scores = preds.split([4, nc], dim=-1)
        index = scores.amax(dim=-1).topk(min(max_det, anchors))[1].unsqueeze(-1)
        boxes = boxes.gather(dim=1, index=index.repeat(1, 1, 4))
        scores = scores.gather(dim=1, index=index.repeat(1, 1, nc))
        scores, index = scores.flatten(1).topk(min(max_det, anchors))
        i = torch.arange(batch_size)[..., None]  # batch indices
        return boxes[i, index // nc], scores, (index % nc).to(torch.int32)


class OBB_ERNMS(OBB):
    """Ultralytics OBB detection head for detection with rotation models."""

    max_det = 100
    iou_thres = 0.45
    conf_thres = 0.25

    def forward(self, x):
        """Concatenates and returns predicted bounding boxes and class probabilities."""
        bs = x[0].shape[0]  # batch size
        angle = torch.cat([self.cv4[i](x[i]).view(bs, self.ne, -1) for i in range(self.nl)], 2)  # OBB theta logits
        # NOTE: set `angle` as an attribute so that `decode_bboxes` could use it.
        angle = (angle.sigmoid() - 0.25) * math.pi  # [-pi/4, 3pi/4]
        # angle = angle.sigmoid() * math.pi / 2  # [0, pi/2]
        self.angle = angle

        for i in range(self.nl):
            x[i] = torch.cat((self.cv2[i](x[i]), self.cv3[i](x[i])), 1)

        # Inference path
        shape = x[0].shape  # BCHW
        x_cat = torch.cat([xi.view(shape[0], self.no, -1) for xi in x], 2)
        if self.dynamic or self.shape != shape:
            self.anchors, self.strides = (x.transpose(0, 1) for x in make_anchors(x, self.stride, 0.5))
            self.shape = shape

        box, cls = x_cat.split((self.reg_max * 4, self.nc), 1)
        dbox = self.decode_bboxes(self.dfl(box), self.anchors.unsqueeze(0)) * self.strides
        rotated_box = torch.cat([dbox.transpose(1, 2), angle.transpose(1, 2)], 2)

        # Using transpose for compatibility with EfficientRotatedNMS_TRT
        return EfficientRotatedNMS_TRT.apply(
            rotated_box,
            cls.sigmoid().transpose(1, 2),
            self.iou_thres,
            self.conf_thres,
            self.max_det,
        )


class Segment_EINMS(Segment):
    """Ultralytics Segment head for segmentation models."""

    max_det = 100
    iou_thres = 0.45
    conf_thres = 0.25

    def forward(self, x):
        """Return model outputs and mask coefficients if training, otherwise return outputs and mask coefficients."""
        p = self.proto(x[0])  # mask protos
        bs, _, mask_h, mask_w = p.shape
        mc = torch.cat([self.cv4[i](x[i]).view(bs, self.nm, -1) for i in range(self.nl)], 2).permute(0, 2, 1)  # mask coefficients

        # Detect forward
        x = [torch.cat((self.cv2[i](x[i]), self.cv3[i](x[i])), 1) for i in range(self.nl)]
        dbox, cls = self._inference(x)

        ## Using transpose for compatibility with EfficientIdxNMS_TRT
        num_dets, det_boxes, det_scores, det_classes, det_indices = EfficientIdxNMS_TRT.apply(
            dbox.transpose(1, 2),
            cls.transpose(1, 2),
            self.iou_thres,
            self.conf_thres,
            self.max_det,
        )

        # Retrieve the corresponding masks using batch and detection indices.
        batch_indices = torch.arange(bs, device=det_classes.device, dtype=det_classes.dtype).unsqueeze(1).expand(-1, self.max_det).view(-1)
        det_indices = det_indices.view(-1)
        selected_masks = mc[batch_indices, det_indices].view(bs, self.max_det, 1, self.nm)

        masks_protos = p.view(bs, self.nm, mask_h * mask_w)
        det_masks = torch.matmul(selected_masks, masks_protos).sigmoid().view(bs, self.max_det, mask_h, mask_w)

        return (
            num_dets,
            det_boxes,
            det_scores,
            det_classes,
            F.interpolate(det_masks, size=(mask_h * 4, mask_w * 4), mode="bilinear", align_corners=False).gt_(0.5).to(torch.uint8),
        )

    def _inference(self, x):
        """Decode predicted bounding boxes and class probabilities based on multiple-level feature maps."""
        # Inference path
        shape = x[0].shape  # BCHW
        x_cat = torch.cat([xi.view(shape[0], self.no, -1) for xi in x], 2)
        if self.dynamic or self.shape != shape:
            self.anchors, self.strides = (x.transpose(0, 1) for x in make_anchors(x, self.stride, 0.5))
            self.shape = shape

        box, cls = x_cat.split((self.reg_max * 4, self.nc), 1)
        dbox = self.decode_bboxes(self.dfl(box), self.anchors.unsqueeze(0)) * self.strides

        return dbox, cls.sigmoid()


class Pose_EINMS(Pose):
    """Ultralytics Pose head for keypoints models."""

    max_det = 100
    iou_thres = 0.45
    conf_thres = 0.25

    def forward(self, x):
        """Perform forward pass through YOLO model and return predictions."""
        bs = x[0].shape[0]  # batch size
        kpt = torch.cat([self.cv4[i](x[i]).view(bs, self.nk, -1) for i in range(self.nl)], -1)  # (bs, 17*3, h*w)

        # Detect forward
        x = [torch.cat((self.cv2[i](x[i]), self.cv3[i](x[i])), 1) for i in range(self.nl)]
        dbox, cls = self._inference(x)

        ## Using transpose for compatibility with EfficientIdxNMS_TRT
        num_dets, det_boxes, det_scores, det_classes, det_indices = EfficientIdxNMS_TRT.apply(
            dbox.transpose(1, 2),
            cls.transpose(1, 2),
            self.iou_thres,
            self.conf_thres,
            self.max_det,
        )

        batch_indices = (
            torch.arange(bs, device=det_classes.device, dtype=det_classes.dtype).unsqueeze(1).expand(-1, self.max_det).reshape(-1)
        )
        det_indices = det_indices.view(-1)
        pred_kpt = self.kpts_decode(bs, kpt)

        return (
            num_dets,
            det_boxes,
            det_scores,
            det_classes,
            pred_kpt[batch_indices, det_indices].view(bs, self.max_det, self.kpt_shape[0], self.kpt_shape[1]),
        )

    def _inference(self, x):
        """Decode predicted bounding boxes and class probabilities based on multiple-level feature maps."""
        # Inference path
        shape = x[0].shape  # BCHW
        x_cat = torch.cat([xi.view(shape[0], self.no, -1) for xi in x], 2)
        if self.dynamic or self.shape != shape:
            self.anchors, self.strides = (x.transpose(0, 1) for x in make_anchors(x, self.stride, 0.5))
            self.shape = shape

        box, cls = x_cat.split((self.reg_max * 4, self.nc), 1)
        dbox = self.decode_bboxes(self.dfl(box), self.anchors.unsqueeze(0)) * self.strides

        return dbox, cls.sigmoid()

    def kpts_decode(self, bs, kpts):
        """Decodes keypoints."""
        ndim = self.kpt_shape[1]
        # NCNN fix
        y = kpts.view(bs, *self.kpt_shape, -1)
        a = (y[:, :, :2] * 2.0 + (self.anchors - 0.5)) * self.strides
        if ndim == 3:
            a = torch.cat((a, y[:, :, 2:3].sigmoid()), 2)
        return a.view(bs, self.nk, -1).transpose(1, 2)
=======
    def fuse(self):
        """Remove the one2many head for inference optimization."""
        self.cv2 = self.cv3 = nn.ModuleList([nn.Identity()] * self.nl)
>>>>>>> 6b120466
<|MERGE_RESOLUTION|>--- conflicted
+++ resolved
@@ -3,20 +3,12 @@
 
 import copy
 import math
-<<<<<<< HEAD
-from typing import Tuple
-
-import torch
-from torch import Tensor, Value, nn
-from torch.nn import init, functional as F
-=======
 from typing import List, Optional, Tuple, Union
 
 import torch
 import torch.nn as nn
 import torch.nn.functional as F
 from torch.nn.init import constant_, xavier_uniform_
->>>>>>> 6b120466
 
 from ultralytics.utils.tal import TORCH_1_10, dist2bbox, dist2rbox, make_anchors
 from ultralytics.utils.torch_utils import fuse_conv_and_bn, smart_inference_mode
@@ -87,15 +79,10 @@
         """
         Initialize the YOLO detection layer with specified number of classes and channels.
 
-<<<<<<< HEAD
-    def __init__(self, nc=80, ch=(), use_old_head=False):
-        """Initializes the YOLOv8 detection layer with specified number of classes and channels."""
-=======
         Args:
             nc (int): Number of classes.
             ch (tuple): Tuple of channel sizes from backbone feature maps.
         """
->>>>>>> 6b120466
         super().__init__()
         self.nc = nc  # number of classes
         self.nl = len(ch)  # number of detection layers
@@ -106,16 +93,10 @@
         self.cv2 = nn.ModuleList(
             nn.Sequential(Conv(x, c2, 3), Conv(c2, c2, 3), nn.Conv2d(c2, 4 * self.reg_max, 1)) for x in ch
         )
-        # YOLOv8.2.0 uses the old head structure, and starting with v8.3.0, the new head structure is used.
-        if use_old_head:
-            self.cv3 = nn.ModuleList(
-                nn.Sequential(
-                    Conv(x, c3, 3), Conv(c3, c3, 3), nn.Conv2d(c3, self.nc, 1)
-                )
-                for x in ch
-            )
-        else:
-            self.cv3 = nn.ModuleList(
+        self.cv3 = (
+            nn.ModuleList(nn.Sequential(Conv(x, c3, 3), Conv(c3, c3, 3), nn.Conv2d(c3, self.nc, 1)) for x in ch)
+            if self.legacy
+            else nn.ModuleList(
                 nn.Sequential(
                     nn.Sequential(DWConv(x, x, 3), Conv(x, c3, 1)),
                     nn.Sequential(DWConv(c3, c3, 3), Conv(c3, c3, 1)),
@@ -123,6 +104,7 @@
                 )
                 for x in ch
             )
+        )
         self.dfl = DFL(self.reg_max) if self.reg_max > 1 else nn.Identity()
 
         if self.end2end:
@@ -1173,23 +1155,23 @@
         bias_cls = bias_init_with_prob(0.01) / 80 * self.nc
         # NOTE: the weight initialization in `linear_init` would cause NaN when training with custom datasets.
         # linear_init(self.enc_score_head)
-        init.constant_(self.enc_score_head.bias, bias_cls)
-        init.constant_(self.enc_bbox_head.layers[-1].weight, 0.0)
-        init.constant_(self.enc_bbox_head.layers[-1].bias, 0.0)
+        constant_(self.enc_score_head.bias, bias_cls)
+        constant_(self.enc_bbox_head.layers[-1].weight, 0.0)
+        constant_(self.enc_bbox_head.layers[-1].bias, 0.0)
         for cls_, reg_ in zip(self.dec_score_head, self.dec_bbox_head):
             # linear_init(cls_)
-            init.constant_(cls_.bias, bias_cls)
-            init.constant_(reg_.layers[-1].weight, 0.0)
-            init.constant_(reg_.layers[-1].bias, 0.0)
+            constant_(cls_.bias, bias_cls)
+            constant_(reg_.layers[-1].weight, 0.0)
+            constant_(reg_.layers[-1].bias, 0.0)
 
         linear_init(self.enc_output[0])
-        init.xavier_uniform_(self.enc_output[0].weight)
+        xavier_uniform_(self.enc_output[0].weight)
         if self.learnt_init_query:
-            init.xavier_uniform_(self.tgt_embed.weight)
-        init.xavier_uniform_(self.query_pos_head.layers[0].weight)
-        init.xavier_uniform_(self.query_pos_head.layers[1].weight)
+            xavier_uniform_(self.tgt_embed.weight)
+        xavier_uniform_(self.query_pos_head.layers[0].weight)
+        xavier_uniform_(self.query_pos_head.layers[1].weight)
         for layer in self.input_proj:
-            init.xavier_uniform_(layer[0].weight)
+            xavier_uniform_(layer[0].weight)
 
 
 class v10Detect(Detect):
@@ -1241,7 +1223,10 @@
         )
         self.one2one_cv3 = copy.deepcopy(self.cv3)
 
-<<<<<<< HEAD
+    def fuse(self):
+        """Remove the one2many head for inference optimization."""
+        self.cv2 = self.cv3 = nn.ModuleList([nn.Identity()] * self.nl)
+
 
 class EfficientNMS_TRT(torch.autograd.Function):
     """NMS block for YOLO-fused model for TensorRT."""
@@ -1646,9 +1631,4 @@
         a = (y[:, :, :2] * 2.0 + (self.anchors - 0.5)) * self.strides
         if ndim == 3:
             a = torch.cat((a, y[:, :, 2:3].sigmoid()), 2)
-        return a.view(bs, self.nk, -1).transpose(1, 2)
-=======
-    def fuse(self):
-        """Remove the one2many head for inference optimization."""
-        self.cv2 = self.cv3 = nn.ModuleList([nn.Identity()] * self.nl)
->>>>>>> 6b120466
+        return a.view(bs, self.nk, -1).transpose(1, 2)