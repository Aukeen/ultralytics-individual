# Ultralytics 🚀 AGPL-3.0 License - https://ultralytics.com/license

import contextlib
import pickle
import re
import types
from copy import deepcopy
from pathlib import Path

import torch
import torch.nn as nn

from ultralytics.nn.autobackend import check_class_names
from ultralytics.nn.modules import (
    AIFI,
    C1,
    C2,
    C2PSA,
    C3,
    C3TR,
    ELAN1,
    OBB,
    PSA,
    SPP,
    SPPELAN,
    SPPF,
    A2C2f,
    AConv,
    ADown,
    Bottleneck,
    BottleneckCSP,
    C2f,
    C2fAttn,
    C2fCIB,
    C2fPSA,
    C3Ghost,
    C3k2,
    C3x,
    CBFuse,
    CBLinear,
    Classify,
    Concat,
    Conv,
    Conv2,
    ConvTranspose,
    Detect,
    DWConv,
    DWConvTranspose2d,
    Focus,
    GhostBottleneck,
    GhostConv,
    HGBlock,
    HGStem,
    ImagePoolingAttn,
    Index,
    LRPCHead,
    Pose,
    RepC3,
    RepConv,
    RepNCSPELAN4,
    RepVGGDW,
    ResNetLayer,
    RTDETRDecoder,
    SCDown,
    Segment,
    TorchVision,
    WorldDetect,
    YOLOEDetect,
    YOLOESegment,
    v10Detect,
)
from ultralytics.utils import DEFAULT_CFG_DICT, DEFAULT_CFG_KEYS, LOGGER, YAML, colorstr, emojis
from ultralytics.utils.checks import check_requirements, check_suffix, check_yaml
from ultralytics.utils.loss import (
    E2EDetectLoss,
    v8ClassificationLoss,
    v8DetectionLoss,
    v8OBBLoss,
    v8PoseLoss,
    v8SegmentationLoss,
)
from ultralytics.utils.ops import make_divisible
from ultralytics.utils.plotting import feature_visualization
from ultralytics.utils.torch_utils import (
    fuse_conv_and_bn,
    fuse_deconv_and_bn,
    initialize_weights,
    intersect_dicts,
    model_info,
    scale_img,
    smart_inference_mode,
    time_sync,
)


class BaseModel(torch.nn.Module):
    """
    Base class for all YOLO models in the Ultralytics family.

    This class provides common functionality for YOLO models including forward pass handling, model fusion,
    information display, and weight loading capabilities.

    Attributes:
        model (torch.nn.Module): The neural network model.
        save (list): List of layer indices to save outputs from.
        stride (torch.Tensor): Model stride values.

    Methods:
        forward: Perform forward pass for training or inference.
        predict: Perform inference on input tensor.
        fuse: Fuse Conv2d and BatchNorm2d layers for optimization.
        info: Print model information.
        load: Load weights into the model.
        loss: Compute loss for training.

    Examples:
        Create a BaseModel instance
        >>> model = BaseModel()
        >>> model.info()  # Display model information
    """

    def forward(self, x, *args, **kwargs):
        """
        Perform forward pass of the model for either training or inference.

        If x is a dict, calculates and returns the loss for training. Otherwise, returns predictions for inference.

        Args:
            x (torch.Tensor | dict): Input tensor for inference, or dict with image tensor and labels for training.
            *args (Any): Variable length argument list.
            **kwargs (Any): Arbitrary keyword arguments.

        Returns:
            (torch.Tensor): Loss if x is a dict (training), or network predictions (inference).
        """
        if isinstance(x, dict):  # for cases of training and validating while training.
            return self.loss(x, *args, **kwargs)
        return self.predict(x, *args, **kwargs)

    def predict(self, x, profile=False, visualize=False, augment=False, embed=None):
        """
        Perform a forward pass through the network.

        Args:
            x (torch.Tensor): The input tensor to the model.
            profile (bool): Print the computation time of each layer if True.
            visualize (bool): Save the feature maps of the model if True.
            augment (bool): Augment image during prediction.
            embed (list, optional): A list of feature vectors/embeddings to return.

        Returns:
            (torch.Tensor): The last output of the model.
        """
        if augment:
            return self._predict_augment(x)
        return self._predict_once(x, profile, visualize, embed)

    def _predict_once(self, x, profile=False, visualize=False, embed=None):
        """
        Perform a forward pass through the network.

        Args:
            x (torch.Tensor): The input tensor to the model.
            profile (bool): Print the computation time of each layer if True.
            visualize (bool): Save the feature maps of the model if True.
            embed (list, optional): A list of feature vectors/embeddings to return.

        Returns:
            (torch.Tensor): The last output of the model.
        """
        y, dt, embeddings = [], [], []  # outputs
        embed = frozenset(embed) if embed is not None else {-1}
        max_idx = max(embed)
        for m in self.model:
            if m.f != -1:  # if not from previous layer
                x = y[m.f] if isinstance(m.f, int) else [x if j == -1 else y[j] for j in m.f]  # from earlier layers
            if profile:
                self._profile_one_layer(m, x, dt)
            x = m(x)  # run
            y.append(x if m.i in self.save else None)  # save output
            if visualize:
                feature_visualization(x, m.type, m.i, save_dir=visualize)
            if m.i in embed:
                embeddings.append(torch.nn.functional.adaptive_avg_pool2d(x, (1, 1)).squeeze(-1).squeeze(-1))  # flatten
                if m.i == max_idx:
                    return torch.unbind(torch.cat(embeddings, 1), dim=0)
        return x

    def _predict_augment(self, x):
        """Perform augmentations on input image x and return augmented inference."""
        LOGGER.warning(
            f"{self.__class__.__name__} does not support 'augment=True' prediction. "
            f"Reverting to single-scale prediction."
        )
        return self._predict_once(x)

    def _profile_one_layer(self, m, x, dt):
        """
        Profile the computation time and FLOPs of a single layer of the model on a given input.

        Args:
            m (torch.nn.Module): The layer to be profiled.
            x (torch.Tensor): The input data to the layer.
            dt (list): A list to store the computation time of the layer.
        """
        try:
            import thop
        except ImportError:
            thop = None  # conda support without 'ultralytics-thop' installed

        c = m == self.model[-1] and isinstance(x, list)  # is final layer list, copy input as inplace fix
        flops = thop.profile(m, inputs=[x.copy() if c else x], verbose=False)[0] / 1e9 * 2 if thop else 0  # GFLOPs
        t = time_sync()
        for _ in range(10):
            m(x.copy() if c else x)
        dt.append((time_sync() - t) * 100)
        if m == self.model[0]:
            LOGGER.info(f"{'time (ms)':>10s} {'GFLOPs':>10s} {'params':>10s}  module")
        LOGGER.info(f"{dt[-1]:10.2f} {flops:10.2f} {m.np:10.0f}  {m.type}")
        if c:
            LOGGER.info(f"{sum(dt):10.2f} {'-':>10s} {'-':>10s}  Total")

    def fuse(self, verbose=True):
        """
        Fuse the `Conv2d()` and `BatchNorm2d()` layers of the model into a single layer for improved computation
        efficiency.

        Returns:
            (torch.nn.Module): The fused model is returned.
        """
        if not self.is_fused():
            for m in self.model.modules():
                if isinstance(m, (Conv, Conv2, DWConv)) and hasattr(m, "bn"):
                    if isinstance(m, Conv2):
                        m.fuse_convs()
                    m.conv = fuse_conv_and_bn(m.conv, m.bn)  # update conv
                    delattr(m, "bn")  # remove batchnorm
                    m.forward = m.forward_fuse  # update forward
                if isinstance(m, ConvTranspose) and hasattr(m, "bn"):
                    m.conv_transpose = fuse_deconv_and_bn(m.conv_transpose, m.bn)
                    delattr(m, "bn")  # remove batchnorm
                    m.forward = m.forward_fuse  # update forward
                if isinstance(m, RepConv):
                    m.fuse_convs()
                    m.forward = m.forward_fuse  # update forward
                if isinstance(m, RepVGGDW):
                    m.fuse()
                    m.forward = m.forward_fuse
                if isinstance(m, v10Detect):
                    m.fuse()  # remove one2many head
            self.info(verbose=verbose)

        return self

    def is_fused(self, thresh=10):
        """
        Check if the model has less than a certain threshold of BatchNorm layers.

        Args:
            thresh (int, optional): The threshold number of BatchNorm layers.

        Returns:
            (bool): True if the number of BatchNorm layers in the model is less than the threshold, False otherwise.
        """
        bn = tuple(v for k, v in torch.nn.__dict__.items() if "Norm" in k)  # normalization layers, i.e. BatchNorm2d()
        return sum(isinstance(v, bn) for v in self.modules()) < thresh  # True if < 'thresh' BatchNorm layers in model

    def info(self, detailed=False, verbose=True, imgsz=640):
        """
        Print model information.

        Args:
            detailed (bool): If True, prints out detailed information about the model.
            verbose (bool): If True, prints out the model information.
            imgsz (int): The size of the image that the model will be trained on.
        """
        return model_info(self, detailed=detailed, verbose=verbose, imgsz=imgsz)

    def _apply(self, fn):
        """
        Apply a function to all tensors in the model that are not parameters or registered buffers.

        Args:
            fn (function): The function to apply to the model.

        Returns:
            (BaseModel): An updated BaseModel object.
        """
        self = super()._apply(fn)
        m = self.model[-1]  # Detect()
        if isinstance(
            m, Detect
        ):  # includes all Detect subclasses like Segment, Pose, OBB, WorldDetect, YOLOEDetect, YOLOESegment
            m.stride = fn(m.stride)
            m.anchors = fn(m.anchors)
            m.strides = fn(m.strides)
        return self

    def load(self, weights, verbose=True):
        """
        Load weights into the model.

        Args:
            weights (dict | torch.nn.Module): The pre-trained weights to be loaded.
            verbose (bool, optional): Whether to log the transfer progress.
        """
        model = weights["model"] if isinstance(weights, dict) else weights  # torchvision models are not dicts
        csd = model.float().state_dict()  # checkpoint state_dict as FP32
        updated_csd = intersect_dicts(csd, self.state_dict())  # intersect
        self.load_state_dict(updated_csd, strict=False)  # load
        len_updated_csd = len(updated_csd)
        first_conv = "model.0.conv.weight"  # hard-coded to yolo models for now
        # mostly used to boost multi-channel training
        state_dict = self.state_dict()
        if first_conv not in updated_csd and first_conv in state_dict:
            c1, c2, h, w = state_dict[first_conv].shape
            cc1, cc2, ch, cw = csd[first_conv].shape
            if ch == h and cw == w:
                c1, c2 = min(c1, cc1), min(c2, cc2)
                state_dict[first_conv][:c1, :c2] = csd[first_conv][:c1, :c2]
                len_updated_csd += 1
        if verbose:
            LOGGER.info(f"Transferred {len_updated_csd}/{len(self.model.state_dict())} items from pretrained weights")

    def loss(self, batch, preds=None):
        """
        Compute loss.

        Args:
            batch (dict): Batch to compute loss on.
            preds (torch.Tensor | List[torch.Tensor], optional): Predictions.
        """
        if getattr(self, "criterion", None) is None:
            self.criterion = self.init_criterion()

        preds = self.forward(batch["img"]) if preds is None else preds
        return self.criterion(preds, batch)

    def init_criterion(self):
        """Initialize the loss criterion for the BaseModel."""
        raise NotImplementedError("compute_loss() needs to be implemented by task heads")


class DetectionModel(BaseModel):
    """
    YOLO detection model.

    This class implements the YOLO detection architecture, handling model initialization, forward pass,
    augmented inference, and loss computation for object detection tasks.

    Attributes:
        yaml (dict): Model configuration dictionary.
        model (torch.nn.Sequential): The neural network model.
        save (list): List of layer indices to save outputs from.
        names (dict): Class names dictionary.
        inplace (bool): Whether to use inplace operations.
        end2end (bool): Whether the model uses end-to-end detection.
        stride (torch.Tensor): Model stride values.

    Methods:
        __init__: Initialize the YOLO detection model.
        _predict_augment: Perform augmented inference.
        _descale_pred: De-scale predictions following augmented inference.
        _clip_augmented: Clip YOLO augmented inference tails.
        init_criterion: Initialize the loss criterion.

    Examples:
        Initialize a detection model
        >>> model = DetectionModel("yolo11n.yaml", ch=3, nc=80)
        >>> results = model.predict(image_tensor)
    """

    def __init__(self, cfg="yolo11n.yaml", ch=3, nc=None, verbose=True):
        """
        Initialize the YOLO detection model with the given config and parameters.

        Args:
            cfg (str | dict): Model configuration file path or dictionary.
            ch (int): Number of input channels.
            nc (int, optional): Number of classes.
            verbose (bool): Whether to display model information.
        """
        super().__init__()
        self.yaml = cfg if isinstance(cfg, dict) else yaml_model_load(cfg)  # cfg dict
        if self.yaml["backbone"][0][2] == "Silence":
            LOGGER.warning(
                "YOLOv9 `Silence` module is deprecated in favor of torch.nn.Identity. "
                "Please delete local *.pt file and re-download the latest model checkpoint."
            )
            self.yaml["backbone"][0][2] = "nn.Identity"

        # Define model
        self.yaml["channels"] = ch  # save channels
        if nc and nc != self.yaml["nc"]:
            LOGGER.info(f"Overriding model.yaml nc={self.yaml['nc']} with nc={nc}")
            self.yaml["nc"] = nc  # override YAML value
        self.model, self.save = parse_model(deepcopy(self.yaml), ch=ch, verbose=verbose)  # model, savelist
        self.names = {i: f"{i}" for i in range(self.yaml["nc"])}  # default names dict
        self.inplace = self.yaml.get("inplace", True)
        self.end2end = getattr(self.model[-1], "end2end", False)

        # Build strides
        m = self.model[-1]  # Detect()
        if isinstance(m, Detect):  # includes all Detect subclasses like Segment, Pose, OBB, YOLOEDetect, YOLOESegment
            s = 256  # 2x min stride
            m.inplace = self.inplace

            def _forward(x):
                """Perform a forward pass through the model, handling different Detect subclass types accordingly."""
                if self.end2end:
                    return self.forward(x)["one2many"]
                return self.forward(x)[0] if isinstance(m, (Segment, YOLOESegment, Pose, OBB)) else self.forward(x)

            self.model.eval()  # Avoid changing batch statistics until training begins
            m.training = True  # Setting it to True to properly return strides
            m.stride = torch.tensor([s / x.shape[-2] for x in _forward(torch.zeros(1, ch, s, s))])  # forward
            self.stride = m.stride
            self.model.train()  # Set model back to training(default) mode
            m.bias_init()  # only run once
        else:
            self.stride = torch.Tensor([32])  # default stride for i.e. RTDETR

        # Init weights, biases
        initialize_weights(self)
        if verbose:
            self.info()
            LOGGER.info("")

    def _predict_augment(self, x):
        """
        Perform augmentations on input image x and return augmented inference and train outputs.

        Args:
            x (torch.Tensor): Input image tensor.

        Returns:
            (torch.Tensor): Augmented inference output.
        """
        if getattr(self, "end2end", False) or self.__class__.__name__ != "DetectionModel":
            LOGGER.warning("Model does not support 'augment=True', reverting to single-scale prediction.")
            return self._predict_once(x)
        img_size = x.shape[-2:]  # height, width
        s = [1, 0.83, 0.67]  # scales
        f = [None, 3, None]  # flips (2-ud, 3-lr)
        y = []  # outputs
        for si, fi in zip(s, f):
            xi = scale_img(x.flip(fi) if fi else x, si, gs=int(self.stride.max()))
            yi = super().predict(xi)[0]  # forward
            yi = self._descale_pred(yi, fi, si, img_size)
            y.append(yi)
        y = self._clip_augmented(y)  # clip augmented tails
        return torch.cat(y, -1), None  # augmented inference, train

    @staticmethod
    def _descale_pred(p, flips, scale, img_size, dim=1):
        """
        De-scale predictions following augmented inference (inverse operation).

        Args:
            p (torch.Tensor): Predictions tensor.
            flips (int): Flip type (0=none, 2=ud, 3=lr).
            scale (float): Scale factor.
            img_size (tuple): Original image size (height, width).
            dim (int): Dimension to split at.

        Returns:
            (torch.Tensor): De-scaled predictions.
        """
        p[:, :4] /= scale  # de-scale
        x, y, wh, cls = p.split((1, 1, 2, p.shape[dim] - 4), dim)
        if flips == 2:
            y = img_size[0] - y  # de-flip ud
        elif flips == 3:
            x = img_size[1] - x  # de-flip lr
        return torch.cat((x, y, wh, cls), dim)

    def _clip_augmented(self, y):
        """
        Clip YOLO augmented inference tails.

        Args:
            y (List[torch.Tensor]): List of detection tensors.

        Returns:
            (List[torch.Tensor]): Clipped detection tensors.
        """
        nl = self.model[-1].nl  # number of detection layers (P3-P5)
        g = sum(4**x for x in range(nl))  # grid points
        e = 1  # exclude layer count
        i = (y[0].shape[-1] // g) * sum(4**x for x in range(e))  # indices
        y[0] = y[0][..., :-i]  # large
        i = (y[-1].shape[-1] // g) * sum(4 ** (nl - 1 - x) for x in range(e))  # indices
        y[-1] = y[-1][..., i:]  # small
        return y

    def init_criterion(self):
        """Initialize the loss criterion for the DetectionModel."""
        return E2EDetectLoss(self) if getattr(self, "end2end", False) else v8DetectionLoss(self)


class OBBModel(DetectionModel):
    """
    YOLO Oriented Bounding Box (OBB) model.

    This class extends DetectionModel to handle oriented bounding box detection tasks, providing specialized
    loss computation for rotated object detection.

    Methods:
        __init__: Initialize YOLO OBB model.
        init_criterion: Initialize the loss criterion for OBB detection.

    Examples:
        Initialize an OBB model
        >>> model = OBBModel("yolo11n-obb.yaml", ch=3, nc=80)
        >>> results = model.predict(image_tensor)
    """

    def __init__(self, cfg="yolo11n-obb.yaml", ch=3, nc=None, verbose=True):
        """
        Initialize YOLO OBB model with given config and parameters.

        Args:
            cfg (str | dict): Model configuration file path or dictionary.
            ch (int): Number of input channels.
            nc (int, optional): Number of classes.
            verbose (bool): Whether to display model information.
        """
        super().__init__(cfg=cfg, ch=ch, nc=nc, verbose=verbose)

    def init_criterion(self):
        """Initialize the loss criterion for the model."""
        return v8OBBLoss(self)


class SegmentationModel(DetectionModel):
    """
    YOLO segmentation model.

    This class extends DetectionModel to handle instance segmentation tasks, providing specialized
    loss computation for pixel-level object detection and segmentation.

    Methods:
        __init__: Initialize YOLO segmentation model.
        init_criterion: Initialize the loss criterion for segmentation.

    Examples:
        Initialize a segmentation model
        >>> model = SegmentationModel("yolo11n-seg.yaml", ch=3, nc=80)
        >>> results = model.predict(image_tensor)
    """

    def __init__(self, cfg="yolo11n-seg.yaml", ch=3, nc=None, verbose=True):
        """
        Initialize Ultralytics YOLO segmentation model with given config and parameters.

        Args:
            cfg (str | dict): Model configuration file path or dictionary.
            ch (int): Number of input channels.
            nc (int, optional): Number of classes.
            verbose (bool): Whether to display model information.
        """
        super().__init__(cfg=cfg, ch=ch, nc=nc, verbose=verbose)

    def init_criterion(self):
        """Initialize the loss criterion for the SegmentationModel."""
        return v8SegmentationLoss(self)


class PoseModel(DetectionModel):
    """
    YOLO pose model.

    This class extends DetectionModel to handle human pose estimation tasks, providing specialized
    loss computation for keypoint detection and pose estimation.

    Attributes:
        kpt_shape (tuple): Shape of keypoints data (num_keypoints, num_dimensions).

    Methods:
        __init__: Initialize YOLO pose model.
        init_criterion: Initialize the loss criterion for pose estimation.

    Examples:
        Initialize a pose model
        >>> model = PoseModel("yolo11n-pose.yaml", ch=3, nc=1, data_kpt_shape=(17, 3))
        >>> results = model.predict(image_tensor)
    """

    def __init__(self, cfg="yolo11n-pose.yaml", ch=3, nc=None, data_kpt_shape=(None, None), verbose=True):
        """
        Initialize Ultralytics YOLO Pose model.

        Args:
            cfg (str | dict): Model configuration file path or dictionary.
            ch (int): Number of input channels.
            nc (int, optional): Number of classes.
            data_kpt_shape (tuple): Shape of keypoints data.
            verbose (bool): Whether to display model information.
        """
        if not isinstance(cfg, dict):
            cfg = yaml_model_load(cfg)  # load model YAML
        if any(data_kpt_shape) and list(data_kpt_shape) != list(cfg["kpt_shape"]):
            LOGGER.info(f"Overriding model.yaml kpt_shape={cfg['kpt_shape']} with kpt_shape={data_kpt_shape}")
            cfg["kpt_shape"] = data_kpt_shape
        super().__init__(cfg=cfg, ch=ch, nc=nc, verbose=verbose)

    def init_criterion(self):
        """Initialize the loss criterion for the PoseModel."""
        return v8PoseLoss(self)


class ClassificationModel(BaseModel):
    """
    YOLO classification model.

    This class implements the YOLO classification architecture for image classification tasks,
    providing model initialization, configuration, and output reshaping capabilities.

    Attributes:
        yaml (dict): Model configuration dictionary.
        model (torch.nn.Sequential): The neural network model.
        stride (torch.Tensor): Model stride values.
        names (dict): Class names dictionary.

    Methods:
        __init__: Initialize ClassificationModel.
        _from_yaml: Set model configurations and define architecture.
        reshape_outputs: Update model to specified class count.
        init_criterion: Initialize the loss criterion.

    Examples:
        Initialize a classification model
        >>> model = ClassificationModel("yolo11n-cls.yaml", ch=3, nc=1000)
        >>> results = model.predict(image_tensor)
    """

    def __init__(self, cfg="yolo11n-cls.yaml", ch=3, nc=None, verbose=True):
        """
        Initialize ClassificationModel with YAML, channels, number of classes, verbose flag.

        Args:
            cfg (str | dict): Model configuration file path or dictionary.
            ch (int): Number of input channels.
            nc (int, optional): Number of classes.
            verbose (bool): Whether to display model information.
        """
        super().__init__()
        self._from_yaml(cfg, ch, nc, verbose)

    def _from_yaml(self, cfg, ch, nc, verbose):
        """
        Set Ultralytics YOLO model configurations and define the model architecture.

        Args:
            cfg (str | dict): Model configuration file path or dictionary.
            ch (int): Number of input channels.
            nc (int, optional): Number of classes.
            verbose (bool): Whether to display model information.
        """
        self.yaml = cfg if isinstance(cfg, dict) else yaml_model_load(cfg)  # cfg dict

        # Define model
        ch = self.yaml["channels"] = self.yaml.get("channels", ch)  # input channels
        if nc and nc != self.yaml["nc"]:
            LOGGER.info(f"Overriding model.yaml nc={self.yaml['nc']} with nc={nc}")
            self.yaml["nc"] = nc  # override YAML value
        elif not nc and not self.yaml.get("nc", None):
            raise ValueError("nc not specified. Must specify nc in model.yaml or function arguments.")
        self.model, self.save = parse_model(deepcopy(self.yaml), ch=ch, verbose=verbose)  # model, savelist
        self.stride = torch.Tensor([1])  # no stride constraints
        self.names = {i: f"{i}" for i in range(self.yaml["nc"])}  # default names dict
        self.info()

    @staticmethod
    def reshape_outputs(model, nc):
        """
        Update a TorchVision classification model to class count 'n' if required.

        Args:
            model (torch.nn.Module): Model to update.
            nc (int): New number of classes.
        """
        name, m = list((model.model if hasattr(model, "model") else model).named_children())[-1]  # last module
        if isinstance(m, Classify):  # YOLO Classify() head
            if m.linear.out_features != nc:
                m.linear = torch.nn.Linear(m.linear.in_features, nc)
        elif isinstance(m, torch.nn.Linear):  # ResNet, EfficientNet
            if m.out_features != nc:
                setattr(model, name, torch.nn.Linear(m.in_features, nc))
        elif isinstance(m, torch.nn.Sequential):
            types = [type(x) for x in m]
            if torch.nn.Linear in types:
                i = len(types) - 1 - types[::-1].index(torch.nn.Linear)  # last torch.nn.Linear index
                if m[i].out_features != nc:
                    m[i] = torch.nn.Linear(m[i].in_features, nc)
            elif torch.nn.Conv2d in types:
                i = len(types) - 1 - types[::-1].index(torch.nn.Conv2d)  # last torch.nn.Conv2d index
                if m[i].out_channels != nc:
                    m[i] = torch.nn.Conv2d(
                        m[i].in_channels, nc, m[i].kernel_size, m[i].stride, bias=m[i].bias is not None
                    )

    def init_criterion(self):
        """Initialize the loss criterion for the ClassificationModel."""
        return v8ClassificationLoss()


class RTDETRDetectionModel(DetectionModel):
    """
    RTDETR (Real-time DEtection and Tracking using Transformers) Detection Model class.

    This class is responsible for constructing the RTDETR architecture, defining loss functions, and facilitating both
    the training and inference processes. RTDETR is an object detection and tracking model that extends from the
    DetectionModel base class.

    Attributes:
        nc (int): Number of classes for detection.
        criterion (RTDETRDetectionLoss): Loss function for training.

    Methods:
        __init__: Initialize the RTDETRDetectionModel.
        init_criterion: Initialize the loss criterion.
        loss: Compute loss for training.
        predict: Perform forward pass through the model.

    Examples:
        Initialize an RTDETR model
        >>> model = RTDETRDetectionModel("rtdetr-l.yaml", ch=3, nc=80)
        >>> results = model.predict(image_tensor)
    """

    def __init__(self, cfg="rtdetr-l.yaml", ch=3, nc=None, verbose=True):
        """
        Initialize the RTDETRDetectionModel.

        Args:
            cfg (str | dict): Configuration file name or path.
            ch (int): Number of input channels.
            nc (int, optional): Number of classes.
            verbose (bool): Print additional information during initialization.
        """
        super().__init__(cfg=cfg, ch=ch, nc=nc, verbose=verbose)

    def init_criterion(self):
        """Initialize the loss criterion for the RTDETRDetectionModel."""
        from ultralytics.models.utils.loss import RTDETRDetectionLoss

        return RTDETRDetectionLoss(nc=self.nc, use_vfl=True)

    def loss(self, batch, preds=None):
        """
        Compute the loss for the given batch of data.

        Args:
            batch (dict): Dictionary containing image and label data.
            preds (torch.Tensor, optional): Precomputed model predictions.

        Returns:
            loss_sum (torch.Tensor): Total loss value.
            loss_items (torch.Tensor): Main three losses in a tensor.
        """
        if not hasattr(self, "criterion"):
            self.criterion = self.init_criterion()

        img = batch["img"]
        # NOTE: preprocess gt_bbox and gt_labels to list.
        bs = len(img)
        batch_idx = batch["batch_idx"]
        gt_groups = [(batch_idx == i).sum().item() for i in range(bs)]
        targets = {
            "cls": batch["cls"].to(img.device, dtype=torch.long).view(-1),
            "bboxes": batch["bboxes"].to(device=img.device),
            "batch_idx": batch_idx.to(img.device, dtype=torch.long).view(-1),
            "gt_groups": gt_groups,
        }

        preds = self.predict(img, batch=targets) if preds is None else preds
        dec_bboxes, dec_scores, enc_bboxes, enc_scores, dn_meta = preds if self.training else preds[1]
        if dn_meta is None:
            dn_bboxes, dn_scores = None, None
        else:
            dn_bboxes, dec_bboxes = torch.split(dec_bboxes, dn_meta["dn_num_split"], dim=2)
            dn_scores, dec_scores = torch.split(dec_scores, dn_meta["dn_num_split"], dim=2)

        dec_bboxes = torch.cat([enc_bboxes.unsqueeze(0), dec_bboxes])  # (7, bs, 300, 4)
        dec_scores = torch.cat([enc_scores.unsqueeze(0), dec_scores])

        loss = self.criterion(
            (dec_bboxes, dec_scores), targets, dn_bboxes=dn_bboxes, dn_scores=dn_scores, dn_meta=dn_meta
        )
        # NOTE: There are like 12 losses in RTDETR, backward with all losses but only show the main three losses.
        return sum(loss.values()), torch.as_tensor(
            [loss[k].detach() for k in ["loss_giou", "loss_class", "loss_bbox"]], device=img.device
        )

    def predict(self, x, profile=False, visualize=False, batch=None, augment=False, embed=None):
        """
        Perform a forward pass through the model.

        Args:
            x (torch.Tensor): The input tensor.
            profile (bool): If True, profile the computation time for each layer.
            visualize (bool): If True, save feature maps for visualization.
            batch (dict, optional): Ground truth data for evaluation.
            augment (bool): If True, perform data augmentation during inference.
            embed (list, optional): A list of feature vectors/embeddings to return.

        Returns:
            (torch.Tensor): Model's output tensor.
        """
        y, dt, embeddings = [], [], []  # outputs
        embed = frozenset(embed) if embed is not None else {-1}
        max_idx = max(embed)
        for m in self.model[:-1]:  # except the head part
            if m.f != -1:  # if not from previous layer
                x = y[m.f] if isinstance(m.f, int) else [x if j == -1 else y[j] for j in m.f]  # from earlier layers
            if profile:
                self._profile_one_layer(m, x, dt)
            x = m(x)  # run
            y.append(x if m.i in self.save else None)  # save output
            if visualize:
                feature_visualization(x, m.type, m.i, save_dir=visualize)
            if m.i in embed:
                embeddings.append(torch.nn.functional.adaptive_avg_pool2d(x, (1, 1)).squeeze(-1).squeeze(-1))  # flatten
                if m.i == max_idx:
                    return torch.unbind(torch.cat(embeddings, 1), dim=0)
        head = self.model[-1]
        x = head([y[j] for j in head.f], batch)  # head inference
        return x


class WorldModel(DetectionModel):
    """
    YOLOv8 World Model.

    This class implements the YOLOv8 World model for open-vocabulary object detection, supporting text-based
    class specification and CLIP model integration for zero-shot detection capabilities.

    Attributes:
        txt_feats (torch.Tensor): Text feature embeddings for classes.
        clip_model (torch.nn.Module): CLIP model for text encoding.

    Methods:
        __init__: Initialize YOLOv8 world model.
        set_classes: Set classes for offline inference.
        get_text_pe: Get text positional embeddings.
        predict: Perform forward pass with text features.
        loss: Compute loss with text features.

    Examples:
        Initialize a world model
        >>> model = WorldModel("yolov8s-world.yaml", ch=3, nc=80)
        >>> model.set_classes(["person", "car", "bicycle"])
        >>> results = model.predict(image_tensor)
    """

    def __init__(self, cfg="yolov8s-world.yaml", ch=3, nc=None, verbose=True):
        """
        Initialize YOLOv8 world model with given config and parameters.

        Args:
            cfg (str | dict): Model configuration file path or dictionary.
            ch (int): Number of input channels.
            nc (int, optional): Number of classes.
            verbose (bool): Whether to display model information.
        """
        self.txt_feats = torch.randn(1, nc or 80, 512)  # features placeholder
        self.clip_model = None  # CLIP model placeholder
        super().__init__(cfg=cfg, ch=ch, nc=nc, verbose=verbose)

    def set_classes(self, text, batch=80, cache_clip_model=True):
        """
        Set classes in advance so that model could do offline-inference without clip model.

        Args:
            text (List[str]): List of class names.
            batch (int): Batch size for processing text tokens.
            cache_clip_model (bool): Whether to cache the CLIP model.
        """
        self.txt_feats = self.get_text_pe(text, batch=batch, cache_clip_model=cache_clip_model)
        self.model[-1].nc = len(text)

    @smart_inference_mode()
    def get_text_pe(self, text, batch=80, cache_clip_model=True):
        """
        Set classes in advance so that model could do offline-inference without clip model.

        Args:
            text (List[str]): List of class names.
            batch (int): Batch size for processing text tokens.
            cache_clip_model (bool): Whether to cache the CLIP model.

        Returns:
            (torch.Tensor): Text positional embeddings.
        """
        from ultralytics.nn.text_model import build_text_model

        device = next(self.model.parameters()).device
        if not getattr(self, "clip_model", None) and cache_clip_model:
            # For backwards compatibility of models lacking clip_model attribute
            self.clip_model = build_text_model("clip:ViT-B/32", device=device)
        model = self.clip_model if cache_clip_model else build_text_model("clip:ViT-B/32", device=device)
        text_token = model.tokenize(text)
        txt_feats = [model.encode_text(token).detach() for token in text_token.split(batch)]
        txt_feats = txt_feats[0] if len(txt_feats) == 1 else torch.cat(txt_feats, dim=0)
        return txt_feats.reshape(-1, len(text), txt_feats.shape[-1])

    def predict(self, x, profile=False, visualize=False, txt_feats=None, augment=False, embed=None):
        """
        Perform a forward pass through the model.

        Args:
            x (torch.Tensor): The input tensor.
            profile (bool): If True, profile the computation time for each layer.
            visualize (bool): If True, save feature maps for visualization.
            txt_feats (torch.Tensor, optional): The text features, use it if it's given.
            augment (bool): If True, perform data augmentation during inference.
            embed (list, optional): A list of feature vectors/embeddings to return.

        Returns:
            (torch.Tensor): Model's output tensor.
        """
        txt_feats = (self.txt_feats if txt_feats is None else txt_feats).to(device=x.device, dtype=x.dtype)
        if len(txt_feats) != len(x) or self.model[-1].export:
            txt_feats = txt_feats.expand(x.shape[0], -1, -1)
        ori_txt_feats = txt_feats.clone()
        y, dt, embeddings = [], [], []  # outputs
        embed = frozenset(embed) if embed is not None else {-1}
        max_idx = max(embed)
        for m in self.model:  # except the head part
            if m.f != -1:  # if not from previous layer
                x = y[m.f] if isinstance(m.f, int) else [x if j == -1 else y[j] for j in m.f]  # from earlier layers
            if profile:
                self._profile_one_layer(m, x, dt)
            if isinstance(m, C2fAttn):
                x = m(x, txt_feats)
            elif isinstance(m, WorldDetect):
                x = m(x, ori_txt_feats)
            elif isinstance(m, ImagePoolingAttn):
                txt_feats = m(x, txt_feats)
            else:
                x = m(x)  # run

            y.append(x if m.i in self.save else None)  # save output
            if visualize:
                feature_visualization(x, m.type, m.i, save_dir=visualize)
            if m.i in embed:
                embeddings.append(torch.nn.functional.adaptive_avg_pool2d(x, (1, 1)).squeeze(-1).squeeze(-1))  # flatten
                if m.i == max_idx:
                    return torch.unbind(torch.cat(embeddings, 1), dim=0)
        return x

    def loss(self, batch, preds=None):
        """
        Compute loss.

        Args:
            batch (dict): Batch to compute loss on.
            preds (torch.Tensor | List[torch.Tensor], optional): Predictions.
        """
        if not hasattr(self, "criterion"):
            self.criterion = self.init_criterion()

        if preds is None:
            preds = self.forward(batch["img"], txt_feats=batch["txt_feats"])
        return self.criterion(preds, batch)


class YOLOEModel(DetectionModel):
    """
    YOLOE detection model.

    This class implements the YOLOE architecture for efficient object detection with text and visual prompts,
    supporting both prompt-based and prompt-free inference modes.

    Attributes:
        pe (torch.Tensor): Prompt embeddings for classes.
        clip_model (torch.nn.Module): CLIP model for text encoding.

    Methods:
        __init__: Initialize YOLOE model.
        get_text_pe: Get text positional embeddings.
        get_visual_pe: Get visual embeddings.
        set_vocab: Set vocabulary for prompt-free model.
        get_vocab: Get fused vocabulary layer.
        set_classes: Set classes for offline inference.
        get_cls_pe: Get class positional embeddings.
        predict: Perform forward pass with prompts.
        loss: Compute loss with prompts.

    Examples:
        Initialize a YOLOE model
        >>> model = YOLOEModel("yoloe-v8s.yaml", ch=3, nc=80)
        >>> results = model.predict(image_tensor, tpe=text_embeddings)
    """

    def __init__(self, cfg="yoloe-v8s.yaml", ch=3, nc=None, verbose=True):
        """
        Initialize YOLOE model with given config and parameters.

        Args:
            cfg (str | dict): Model configuration file path or dictionary.
            ch (int): Number of input channels.
            nc (int, optional): Number of classes.
            verbose (bool): Whether to display model information.
        """
        super().__init__(cfg=cfg, ch=ch, nc=nc, verbose=verbose)

    @smart_inference_mode()
    def get_text_pe(self, text, batch=80, cache_clip_model=False, without_reprta=False):
        """
        Set classes in advance so that model could do offline-inference without clip model.

        Args:
            text (List[str]): List of class names.
            batch (int): Batch size for processing text tokens.
            cache_clip_model (bool): Whether to cache the CLIP model.
            without_reprta (bool): Whether to return text embeddings cooperated with reprta module.

        Returns:
            (torch.Tensor): Text positional embeddings.
        """
        from ultralytics.nn.text_model import build_text_model

        device = next(self.model.parameters()).device
        if not getattr(self, "clip_model", None) and cache_clip_model:
            # For backwards compatibility of models lacking clip_model attribute
            self.clip_model = build_text_model("mobileclip:blt", device=device)

        model = self.clip_model if cache_clip_model else build_text_model("mobileclip:blt", device=device)
        text_token = model.tokenize(text)
        txt_feats = [model.encode_text(token).detach() for token in text_token.split(batch)]
        txt_feats = txt_feats[0] if len(txt_feats) == 1 else torch.cat(txt_feats, dim=0)
        txt_feats = txt_feats.reshape(-1, len(text), txt_feats.shape[-1])
        if without_reprta:
            return txt_feats

        assert not self.training
        head = self.model[-1]
        assert isinstance(head, YOLOEDetect)
        return head.get_tpe(txt_feats)  # run auxiliary text head

    @smart_inference_mode()
    def get_visual_pe(self, img, visual):
        """
        Get visual embeddings.

        Args:
            img (torch.Tensor): Input image tensor.
            visual (torch.Tensor): Visual features.

        Returns:
            (torch.Tensor): Visual positional embeddings.
        """
        return self(img, vpe=visual, return_vpe=True)

    def set_vocab(self, vocab, names):
        """
        Set vocabulary for the prompt-free model.

        Args:
            vocab (nn.ModuleList): List of vocabulary items.
            names (List[str]): List of class names.
        """
        assert not self.training
        head = self.model[-1]
        assert isinstance(head, YOLOEDetect)

        # Cache anchors for head
        device = next(self.parameters()).device
        self(torch.empty(1, 3, self.args["imgsz"], self.args["imgsz"]).to(device))  # warmup

        # re-parameterization for prompt-free model
        self.model[-1].lrpc = nn.ModuleList(
            LRPCHead(cls, pf[-1], loc[-1], enabled=i != 2)
            for i, (cls, pf, loc) in enumerate(zip(vocab, head.cv3, head.cv2))
        )
        for loc_head, cls_head in zip(head.cv2, head.cv3):
            assert isinstance(loc_head, nn.Sequential)
            assert isinstance(cls_head, nn.Sequential)
            del loc_head[-1]
            del cls_head[-1]
        self.model[-1].nc = len(names)
        self.names = check_class_names(names)

    def get_vocab(self, names):
        """
        Get fused vocabulary layer from the model.

        Args:
            names (list): List of class names.

        Returns:
            (nn.ModuleList): List of vocabulary modules.
        """
        assert not self.training
        head = self.model[-1]
        assert isinstance(head, YOLOEDetect)
        assert not head.is_fused

        tpe = self.get_text_pe(names)
        self.set_classes(names, tpe)
        device = next(self.model.parameters()).device
        head.fuse(self.pe.to(device))  # fuse prompt embeddings to classify head

        vocab = nn.ModuleList()
        for cls_head in head.cv3:
            assert isinstance(cls_head, nn.Sequential)
            vocab.append(cls_head[-1])
        return vocab

    def set_classes(self, names, embeddings):
        """
        Set classes in advance so that model could do offline-inference without clip model.

        Args:
            names (List[str]): List of class names.
            embeddings (torch.Tensor): Embeddings tensor.
        """
        assert not hasattr(self.model[-1], "lrpc"), (
            "Prompt-free model does not support setting classes. Please try with Text/Visual prompt models."
        )
        assert embeddings.ndim == 3
        self.pe = embeddings
        self.model[-1].nc = len(names)
        self.names = check_class_names(names)

    def get_cls_pe(self, tpe, vpe):
        """
        Get class positional embeddings.

        Args:
            tpe (torch.Tensor, optional): Text positional embeddings.
            vpe (torch.Tensor, optional): Visual positional embeddings.

        Returns:
            (torch.Tensor): Class positional embeddings.
        """
        all_pe = []
        if tpe is not None:
            assert tpe.ndim == 3
            all_pe.append(tpe)
        if vpe is not None:
            assert vpe.ndim == 3
            all_pe.append(vpe)
        if not all_pe:
            all_pe.append(getattr(self, "pe", torch.zeros(1, 80, 512)))
        return torch.cat(all_pe, dim=1)

    def predict(
        self, x, profile=False, visualize=False, tpe=None, augment=False, embed=None, vpe=None, return_vpe=False
    ):
        """
        Perform a forward pass through the model.

        Args:
            x (torch.Tensor): The input tensor.
            profile (bool): If True, profile the computation time for each layer.
            visualize (bool): If True, save feature maps for visualization.
            tpe (torch.Tensor, optional): Text positional embeddings.
            augment (bool): If True, perform data augmentation during inference.
            embed (list, optional): A list of feature vectors/embeddings to return.
            vpe (torch.Tensor, optional): Visual positional embeddings.
            return_vpe (bool): If True, return visual positional embeddings.

        Returns:
            (torch.Tensor): Model's output tensor.
        """
        y, dt, embeddings = [], [], []  # outputs
        b = x.shape[0]
        embed = frozenset(embed) if embed is not None else {-1}
        max_idx = max(embed)
        for m in self.model:  # except the head part
            if m.f != -1:  # if not from previous layer
                x = y[m.f] if isinstance(m.f, int) else [x if j == -1 else y[j] for j in m.f]  # from earlier layers
            if profile:
                self._profile_one_layer(m, x, dt)
            if isinstance(m, YOLOEDetect):
                vpe = m.get_vpe(x, vpe) if vpe is not None else None
                if return_vpe:
                    assert vpe is not None
                    assert not self.training
                    return vpe
                cls_pe = self.get_cls_pe(m.get_tpe(tpe), vpe).to(device=x[0].device, dtype=x[0].dtype)
                if cls_pe.shape[0] != b or m.export:
                    cls_pe = cls_pe.expand(b, -1, -1)
                x = m(x, cls_pe)
            else:
                x = m(x)  # run

            y.append(x if m.i in self.save else None)  # save output
            if visualize:
                feature_visualization(x, m.type, m.i, save_dir=visualize)
            if m.i in embed:
                embeddings.append(torch.nn.functional.adaptive_avg_pool2d(x, (1, 1)).squeeze(-1).squeeze(-1))  # flatten
                if m.i == max_idx:
                    return torch.unbind(torch.cat(embeddings, 1), dim=0)
        return x

    def loss(self, batch, preds=None):
        """
        Compute loss.

        Args:
            batch (dict): Batch to compute loss on.
            preds (torch.Tensor | List[torch.Tensor], optional): Predictions.
        """
        if not hasattr(self, "criterion"):
            from ultralytics.utils.loss import TVPDetectLoss

            visual_prompt = batch.get("visuals", None) is not None  # TODO
            self.criterion = TVPDetectLoss(self) if visual_prompt else self.init_criterion()

        if preds is None:
            preds = self.forward(batch["img"], tpe=batch.get("txt_feats", None), vpe=batch.get("visuals", None))
        return self.criterion(preds, batch)


class YOLOESegModel(YOLOEModel, SegmentationModel):
    """
    YOLOE segmentation model.

    This class extends YOLOEModel to handle instance segmentation tasks with text and visual prompts,
    providing specialized loss computation for pixel-level object detection and segmentation.

    Methods:
        __init__: Initialize YOLOE segmentation model.
        loss: Compute loss with prompts for segmentation.

    Examples:
        Initialize a YOLOE segmentation model
        >>> model = YOLOESegModel("yoloe-v8s-seg.yaml", ch=3, nc=80)
        >>> results = model.predict(image_tensor, tpe=text_embeddings)
    """

    def __init__(self, cfg="yoloe-v8s-seg.yaml", ch=3, nc=None, verbose=True):
        """
        Initialize YOLOE segmentation model with given config and parameters.

        Args:
            cfg (str | dict): Model configuration file path or dictionary.
            ch (int): Number of input channels.
            nc (int, optional): Number of classes.
            verbose (bool): Whether to display model information.
        """
        super().__init__(cfg=cfg, ch=ch, nc=nc, verbose=verbose)

    def loss(self, batch, preds=None):
        """
        Compute loss.

        Args:
            batch (dict): Batch to compute loss on.
            preds (torch.Tensor | List[torch.Tensor], optional): Predictions.
        """
        if not hasattr(self, "criterion"):
            from ultralytics.utils.loss import TVPSegmentLoss

            visual_prompt = batch.get("visuals", None) is not None  # TODO
            self.criterion = TVPSegmentLoss(self) if visual_prompt else self.init_criterion()

        if preds is None:
            preds = self.forward(batch["img"], tpe=batch.get("txt_feats", None), vpe=batch.get("visuals", None))
        return self.criterion(preds, batch)


class Ensemble(torch.nn.ModuleList):
    """
    Ensemble of models.

    This class allows combining multiple YOLO models into an ensemble for improved performance through
    model averaging or other ensemble techniques.

    Methods:
        __init__: Initialize an ensemble of models.
        forward: Generate predictions from all models in the ensemble.

    Examples:
        Create an ensemble of models
        >>> ensemble = Ensemble()
        >>> ensemble.append(model1)
        >>> ensemble.append(model2)
        >>> results = ensemble(image_tensor)
    """

    def __init__(self):
        """Initialize an ensemble of models."""
        super().__init__()

    def forward(self, x, augment=False, profile=False, visualize=False):
        """
        Generate the YOLO network's final layer.

        Args:
            x (torch.Tensor): Input tensor.
            augment (bool): Whether to augment the input.
            profile (bool): Whether to profile the model.
            visualize (bool): Whether to visualize the features.

        Returns:
            y (torch.Tensor): Concatenated predictions from all models.
            train_out (None): Always None for ensemble inference.
        """
        y = [module(x, augment, profile, visualize)[0] for module in self]
        # y = torch.stack(y).max(0)[0]  # max ensemble
        # y = torch.stack(y).mean(0)  # mean ensemble
        y = torch.cat(y, 2)  # nms ensemble, y shape(B, HW, C)
        return y, None  # inference, train output


# Functions ------------------------------------------------------------------------------------------------------------


@contextlib.contextmanager
def temporary_modules(modules=None, attributes=None):
    """
    Context manager for temporarily adding or modifying modules in Python's module cache (`sys.modules`).

    This function can be used to change the module paths during runtime. It's useful when refactoring code,
    where you've moved a module from one location to another, but you still want to support the old import
    paths for backwards compatibility.

    Args:
        modules (dict, optional): A dictionary mapping old module paths to new module paths.
        attributes (dict, optional): A dictionary mapping old module attributes to new module attributes.

    Examples:
        >>> with temporary_modules({"old.module": "new.module"}, {"old.module.attribute": "new.module.attribute"}):
        >>> import old.module  # this will now import new.module
        >>> from old.module import attribute  # this will now import new.module.attribute

    Note:
        The changes are only in effect inside the context manager and are undone once the context manager exits.
        Be aware that directly manipulating `sys.modules` can lead to unpredictable results, especially in larger
        applications or libraries. Use this function with caution.
    """
    if modules is None:
        modules = {}
    if attributes is None:
        attributes = {}
    import sys
    from importlib import import_module

    try:
        # Set attributes in sys.modules under their old name
        for old, new in attributes.items():
            old_module, old_attr = old.rsplit(".", 1)
            new_module, new_attr = new.rsplit(".", 1)
            setattr(import_module(old_module), old_attr, getattr(import_module(new_module), new_attr))

        # Set modules in sys.modules under their old name
        for old, new in modules.items():
            sys.modules[old] = import_module(new)

        yield
    finally:
        # Remove the temporary module paths
        for old in modules:
            if old in sys.modules:
                del sys.modules[old]


class SafeClass:
    """A placeholder class to replace unknown classes during unpickling."""

    def __init__(self, *args, **kwargs):
        """Initialize SafeClass instance, ignoring all arguments."""
        pass

    def __call__(self, *args, **kwargs):
        """Run SafeClass instance, ignoring all arguments."""
        pass


class SafeUnpickler(pickle.Unpickler):
    """Custom Unpickler that replaces unknown classes with SafeClass."""

    def find_class(self, module, name):
        """
        Attempt to find a class, returning SafeClass if not among safe modules.

        Args:
            module (str): Module name.
            name (str): Class name.

        Returns:
            (type): Found class or SafeClass.
        """
        safe_modules = (
            "torch",
            "collections",
            "collections.abc",
            "builtins",
            "math",
            "numpy",
            # Add other modules considered safe
        )
        if module in safe_modules:
            return super().find_class(module, name)
        else:
            return SafeClass


def torch_safe_load(weight, safe_only=False):
    """
    Attempt to load a PyTorch model with the torch.load() function. If a ModuleNotFoundError is raised, it catches the
    error, logs a warning message, and attempts to install the missing module via the check_requirements() function.
    After installation, the function again attempts to load the model using torch.load().

    Args:
        weight (str): The file path of the PyTorch model.
        safe_only (bool): If True, replace unknown classes with SafeClass during loading.

    Returns:
        ckpt (dict): The loaded model checkpoint.
        file (str): The loaded filename.

    Examples:
        >>> from ultralytics.nn.tasks import torch_safe_load
        >>> ckpt, file = torch_safe_load("path/to/best.pt", safe_only=True)
    """
    from ultralytics.utils.downloads import attempt_download_asset

    check_suffix(file=weight, suffix=".pt")
    file = attempt_download_asset(weight)  # search online if missing locally
    try:
        with temporary_modules(
            modules={
                "ultralytics.yolo.utils": "ultralytics.utils",
                "ultralytics.yolo.v8": "ultralytics.models.yolo",
                "ultralytics.yolo.data": "ultralytics.data",
            },
            attributes={
                "ultralytics.nn.modules.block.Silence": "torch.nn.Identity",  # YOLOv9e
                "ultralytics.nn.tasks.YOLOv10DetectionModel": "ultralytics.nn.tasks.DetectionModel",  # YOLOv10
                "ultralytics.utils.loss.v10DetectLoss": "ultralytics.utils.loss.E2EDetectLoss",  # YOLOv10
            },
        ):
            if safe_only:
                # Load via custom pickle module
                safe_pickle = types.ModuleType("safe_pickle")
                safe_pickle.Unpickler = SafeUnpickler
                safe_pickle.load = lambda file_obj: SafeUnpickler(file_obj).load()
                with open(file, "rb") as f:
                    ckpt = torch.load(f, pickle_module=safe_pickle)
            else:
                ckpt = torch.load(file, map_location="cpu")

    except ModuleNotFoundError as e:  # e.name is missing module name
        if e.name == "models":
            raise TypeError(
                emojis(
                    f"ERROR ❌️ {weight} appears to be an Ultralytics YOLOv5 model originally trained "
                    f"with https://github.com/ultralytics/yolov5.\nThis model is NOT forwards compatible with "
                    f"YOLOv8 at https://github.com/ultralytics/ultralytics."
                    f"\nRecommend fixes are to train a new model using the latest 'ultralytics' package or to "
                    f"run a command with an official Ultralytics model, i.e. 'yolo predict model=yolo11n.pt'"
                )
            ) from e
        elif e.name == "numpy._core":
            raise ModuleNotFoundError(
                emojis(
                    f"ERROR ❌️ {weight} requires numpy>=1.26.1, however numpy=={__import__('numpy').__version__} is installed."
                )
            ) from e
        LOGGER.warning(
            f"{weight} appears to require '{e.name}', which is not in Ultralytics requirements."
            f"\nAutoInstall will run now for '{e.name}' but this feature will be removed in the future."
            f"\nRecommend fixes are to train a new model using the latest 'ultralytics' package or to "
            f"run a command with an official Ultralytics model, i.e. 'yolo predict model=yolo11n.pt'"
        )
        check_requirements(e.name)  # install missing module
        ckpt = torch.load(file, map_location="cpu")

    if not isinstance(ckpt, dict):
        # File is likely a YOLO instance saved with i.e. torch.save(model, "saved_model.pt")
        LOGGER.warning(
            f"The file '{weight}' appears to be improperly saved or formatted. "
            f"For optimal results, use model.save('filename.pt') to correctly save YOLO models."
        )
        ckpt = {"model": ckpt.model}

    return ckpt, file


def attempt_load_weights(weights, device=None, inplace=True, fuse=False):
    """
    Load an ensemble of models weights=[a,b,c] or a single model weights=[a] or weights=a.

    Args:
        weights (str | List[str]): Model weights path(s).
        device (torch.device, optional): Device to load model to.
        inplace (bool): Whether to do inplace operations.
        fuse (bool): Whether to fuse model.

    Returns:
        (torch.nn.Module): Loaded model.
    """
    ensemble = Ensemble()
    for w in weights if isinstance(weights, list) else [weights]:
        ckpt, w = torch_safe_load(w)  # load ckpt
        args = {**DEFAULT_CFG_DICT, **ckpt["train_args"]} if "train_args" in ckpt else None  # combined args
        model = (ckpt.get("ema") or ckpt["model"]).to(device).float()  # FP32 model

        # Model compatibility updates
        model.args = args  # attach args to model
        model.pt_path = w  # attach *.pt file path to model
        model.task = guess_model_task(model)
        if not hasattr(model, "stride"):
            model.stride = torch.tensor([32.0])

        # Append
        ensemble.append(model.fuse().eval() if fuse and hasattr(model, "fuse") else model.eval())  # model in eval mode

    # Module updates
    for m in ensemble.modules():
        if hasattr(m, "inplace"):
            m.inplace = inplace
        elif isinstance(m, torch.nn.Upsample) and not hasattr(m, "recompute_scale_factor"):
            m.recompute_scale_factor = None  # torch 1.11.0 compatibility

    # Return model
    if len(ensemble) == 1:
        return ensemble[-1]

    # Return ensemble
    LOGGER.info(f"Ensemble created with {weights}\n")
    for k in "names", "nc", "yaml":
        setattr(ensemble, k, getattr(ensemble[0], k))
    ensemble.stride = ensemble[int(torch.argmax(torch.tensor([m.stride.max() for m in ensemble])))].stride
    assert all(ensemble[0].nc == m.nc for m in ensemble), f"Models differ in class counts {[m.nc for m in ensemble]}"
    return ensemble


def attempt_load_one_weight(weight, device=None, inplace=True, fuse=False):
    """
    Load a single model weights.

    Args:
        weight (str): Model weight path.
        device (torch.device, optional): Device to load model to.
        inplace (bool): Whether to do inplace operations.
        fuse (bool): Whether to fuse model.

    Returns:
        model (torch.nn.Module): Loaded model.
        ckpt (dict): Model checkpoint dictionary.
    """
    ckpt, weight = torch_safe_load(weight)  # load ckpt
    args = {**DEFAULT_CFG_DICT, **(ckpt.get("train_args", {}))}  # combine model and default args, preferring model args
    model = (ckpt.get("ema") or ckpt["model"]).to(device).float()  # FP32 model

    # Model compatibility updates
    model.args = {k: v for k, v in args.items() if k in DEFAULT_CFG_KEYS}  # attach args to model
    model.pt_path = weight  # attach *.pt file path to model
    model.task = guess_model_task(model)
    if not hasattr(model, "stride"):
        model.stride = torch.tensor([32.0])

    model = model.fuse().eval() if fuse and hasattr(model, "fuse") else model.eval()  # model in eval mode

    # Module updates
    for m in model.modules():
        if hasattr(m, "inplace"):
            m.inplace = inplace
        elif isinstance(m, torch.nn.Upsample) and not hasattr(m, "recompute_scale_factor"):
            m.recompute_scale_factor = None  # torch 1.11.0 compatibility

    # Return model and ckpt
    return model, ckpt


def parse_model(d, ch, verbose=True):
    """
    Parse a YOLO model.yaml dictionary into a PyTorch model.

    Args:
        d (dict): Model dictionary.
        ch (int): Input channels.
        verbose (bool): Whether to print model details.

    Returns:
        model (torch.nn.Sequential): PyTorch model.
        save (list): Sorted list of output layers.
    """
    import ast

    # Args
    legacy = True  # backward compatibility for v3/v5/v8/v9 models
    max_channels = float("inf")
    nc, act, scales = (d.get(x) for x in ("nc", "activation", "scales"))
    depth, width, kpt_shape = (d.get(x, 1.0) for x in ("depth_multiple", "width_multiple", "kpt_shape"))
    if scales:
        scale = d.get("scale")
        if not scale:
            scale = tuple(scales.keys())[0]
            LOGGER.warning(f"no model scale passed. Assuming scale='{scale}'.")
        depth, width, max_channels = scales[scale]

    if act:
        Conv.default_act = eval(act)  # redefine default activation, i.e. Conv.default_act = torch.nn.SiLU()
        if verbose:
            LOGGER.info(f"{colorstr('activation:')} {act}")  # print

    if verbose:
        LOGGER.info(f"\n{'':>3}{'from':>20}{'n':>3}{'params':>10}  {'module':<45}{'arguments':<30}")
    ch = [ch]
    layers, save, c2 = [], [], ch[-1]  # layers, savelist, ch out
    base_modules = frozenset(
        {
            Classify,
            Conv,
            ConvTranspose,
            GhostConv,
            Bottleneck,
            GhostBottleneck,
            SPP,
            SPPF,
            C2fPSA,
            C2PSA,
            DWConv,
            Focus,
            BottleneckCSP,
            C1,
            C2,
            C2f,
            C3k2,
            RepNCSPELAN4,
            ELAN1,
            ADown,
            AConv,
            SPPELAN,
            C2fAttn,
            C3,
            C3TR,
            C3Ghost,
            torch.nn.ConvTranspose2d,
            DWConvTranspose2d,
            C3x,
            RepC3,
            PSA,
            SCDown,
            C2fCIB,
            A2C2f,
        }
    )
    repeat_modules = frozenset(  # modules with 'repeat' arguments
        {
            BottleneckCSP,
            C1,
            C2,
            C2f,
            C3k2,
            C2fAttn,
            C3,
            C3TR,
            C3Ghost,
            C3x,
            RepC3,
            C2fPSA,
            C2fCIB,
            C2PSA,
            A2C2f,
        }
    )
    for i, (f, n, m, args) in enumerate(d["backbone"] + d["head"]):  # from, number, module, args
        m = (
            getattr(torch.nn, m[3:])
            if "nn." in m
            else getattr(__import__("torchvision").ops, m[16:])
            if "torchvision.ops." in m
            else globals()[m]
        )  # get module
        for j, a in enumerate(args):
            if isinstance(a, str):
                with contextlib.suppress(ValueError):
                    args[j] = locals()[a] if a in locals() else ast.literal_eval(a)
        n = n_ = max(round(n * depth), 1) if n > 1 else n  # depth gain
        if m in base_modules:
            c1, c2 = ch[f], args[0]
            if c2 != nc:  # if c2 not equal to number of classes (i.e. for Classify() output)
                c2 = make_divisible(min(c2, max_channels) * width, 8)
            if m is C2fAttn:  # set 1) embed channels and 2) num heads
                args[1] = make_divisible(min(args[1], max_channels // 2) * width, 8)
                args[2] = int(max(round(min(args[2], max_channels // 2 // 32)) * width, 1) if args[2] > 1 else args[2])

            args = [c1, c2, *args[1:]]
            if m in repeat_modules:
                args.insert(2, n)  # number of repeats
                n = 1
            if m is C3k2:  # for M/L/X sizes
                legacy = False
                if scale in "mlx":
                    args[3] = True
            if m is A2C2f:
                legacy = False
                if scale in "lx":  # for L/X sizes
                    args.extend((True, 1.2))
            if m is C2fCIB:
                legacy = False
        elif m is AIFI:
            args = [ch[f], *args]
        elif m in frozenset({HGStem, HGBlock}):
            c1, cm, c2 = ch[f], args[0], args[1]
            args = [c1, cm, c2, *args[2:]]
            if m is HGBlock:
                args.insert(4, n)  # number of repeats
                n = 1
        elif m is ResNetLayer:
            c2 = args[1] if args[3] else args[1] * 4
        elif m is torch.nn.BatchNorm2d:
            args = [ch[f]]
        elif m is Concat:
            c2 = sum(ch[x] for x in f)
        elif m in frozenset(
            {Detect, WorldDetect, YOLOEDetect, Segment, YOLOESegment, Pose, OBB, ImagePoolingAttn, v10Detect}
        ):
            args.append([ch[x] for x in f])
<<<<<<< HEAD
            if m is Detect and len(args) > 2:
                args[-2], args[-1] = args[-1], args[-2]
            if m is Segment:
=======
            if m is Segment or m is YOLOESegment:
>>>>>>> 6b120466
                args[2] = make_divisible(min(args[2], max_channels) * width, 8)
            if m in {Detect, YOLOEDetect, Segment, YOLOESegment, Pose, OBB}:
                m.legacy = legacy
        elif m is RTDETRDecoder:  # special case, channels arg must be passed in index 1
            args.insert(1, [ch[x] for x in f])
        elif m is CBLinear:
            c2 = args[0]
            c1 = ch[f]
            args = [c1, c2, *args[1:]]
        elif m is CBFuse:
            c2 = ch[f[-1]]
        elif m in frozenset({TorchVision, Index}):
            c2 = args[0]
            c1 = ch[f]
            args = [*args[1:]]
        else:
            c2 = ch[f]

        m_ = torch.nn.Sequential(*(m(*args) for _ in range(n))) if n > 1 else m(*args)  # module
        t = str(m)[8:-2].replace("__main__.", "")  # module type
        m_.np = sum(x.numel() for x in m_.parameters())  # number params
        m_.i, m_.f, m_.type = i, f, t  # attach index, 'from' index, type
        if verbose:
            LOGGER.info(f"{i:>3}{str(f):>20}{n_:>3}{m_.np:10.0f}  {t:<45}{str(args):<30}")  # print
        save.extend(x % i for x in ([f] if isinstance(f, int) else f) if x != -1)  # append to savelist
        layers.append(m_)
        if i == 0:
            ch = []
        ch.append(c2)
    return torch.nn.Sequential(*layers), sorted(save)


def yaml_model_load(path):
    """
    Load a YOLOv8 model from a YAML file.

    Args:
        path (str | Path): Path to the YAML file.

    Returns:
        (dict): Model dictionary.
    """
    path = Path(path)
    if path.stem in (f"yolov{d}{x}6" for x in "nsmlx" for d in (5, 8)):
        new_stem = re.sub(r"(\d+)([nslmx])6(.+)?$", r"\1\2-p6\3", path.stem)
        LOGGER.warning(f"Ultralytics YOLO P6 models now use -p6 suffix. Renaming {path.stem} to {new_stem}.")
        path = path.with_name(new_stem + path.suffix)

    unified_path = re.sub(r"(\d+)([nslmx])(.+)?$", r"\1\3", str(path))  # i.e. yolov8x.yaml -> yolov8.yaml
    yaml_file = check_yaml(unified_path, hard=False) or check_yaml(path)
    d = YAML.load(yaml_file)  # model dict
    d["scale"] = guess_model_scale(path)
    d["yaml_file"] = str(path)
    return d


def guess_model_scale(model_path):
    """
    Extract the size character n, s, m, l, or x of the model's scale from the model path.

    Args:
        model_path (str | Path): The path to the YOLO model's YAML file.

    Returns:
        (str): The size character of the model's scale (n, s, m, l, or x).
    """
    try:
        return re.search(r"yolo(e-)?[v]?\d+([nslmx])", Path(model_path).stem).group(2)  # noqa
    except AttributeError:
        return ""


def guess_model_task(model):
    """
    Guess the task of a PyTorch model from its architecture or configuration.

    Args:
        model (torch.nn.Module | dict): PyTorch model or model configuration in YAML format.

    Returns:
        (str): Task of the model ('detect', 'segment', 'classify', 'pose', 'obb').
    """

    def cfg2task(cfg):
        """Guess from YAML dictionary."""
        m = cfg["head"][-1][-2].lower()  # output module name
        if m in {"classify", "classifier", "cls", "fc"}:
            return "classify"
        if "detect" in m:
            return "detect"
        if "segment" in m:
            return "segment"
        if m == "pose":
            return "pose"
        if m == "obb":
            return "obb"

    # Guess from model cfg
    if isinstance(model, dict):
        with contextlib.suppress(Exception):
            return cfg2task(model)
    # Guess from PyTorch model
    if isinstance(model, torch.nn.Module):  # PyTorch model
        for x in "model.args", "model.model.args", "model.model.model.args":
            with contextlib.suppress(Exception):
                return eval(x)["task"]
        for x in "model.yaml", "model.model.yaml", "model.model.model.yaml":
            with contextlib.suppress(Exception):
                return cfg2task(eval(x))
        for m in model.modules():
            if isinstance(m, (Segment, YOLOESegment)):
                return "segment"
            elif isinstance(m, Classify):
                return "classify"
            elif isinstance(m, Pose):
                return "pose"
            elif isinstance(m, OBB):
                return "obb"
            elif isinstance(m, (Detect, WorldDetect, YOLOEDetect, v10Detect)):
                return "detect"

    # Guess from model filename
    if isinstance(model, (str, Path)):
        model = Path(model)
        if "-seg" in model.stem or "segment" in model.parts:
            return "segment"
        elif "-cls" in model.stem or "classify" in model.parts:
            return "classify"
        elif "-pose" in model.stem or "pose" in model.parts:
            return "pose"
        elif "-obb" in model.stem or "obb" in model.parts:
            return "obb"
        elif "detect" in model.parts:
            return "detect"

    # Unable to determine task from model
    LOGGER.warning(
        "Unable to automatically guess model task, assuming 'task=detect'. "
        "Explicitly define task for your model, i.e. 'task=detect', 'segment', 'classify','pose' or 'obb'."
    )
    return "detect"  # assume detect<|MERGE_RESOLUTION|>--- conflicted
+++ resolved
@@ -1716,13 +1716,7 @@
             {Detect, WorldDetect, YOLOEDetect, Segment, YOLOESegment, Pose, OBB, ImagePoolingAttn, v10Detect}
         ):
             args.append([ch[x] for x in f])
-<<<<<<< HEAD
-            if m is Detect and len(args) > 2:
-                args[-2], args[-1] = args[-1], args[-2]
-            if m is Segment:
-=======
             if m is Segment or m is YOLOESegment:
->>>>>>> 6b120466
                 args[2] = make_divisible(min(args[2], max_channels) * width, 8)
             if m in {Detect, YOLOEDetect, Segment, YOLOESegment, Pose, OBB}:
                 m.legacy = legacy
